//
// This file holds several functions specific to the workflow/chipseq.nf in the nf-core/chipseq pipeline
//

import nextflow.Nextflow
import groovy.text.SimpleTemplateEngine

class WorkflowChipseq {

    //
    // Check and validate parameters
    //
    public static void initialise(params, log, valid_params) {
        genomeExistsError(params, log)


        if (!params.fasta) {
<<<<<<< HEAD
            log.error "Genome fasta file not specified with e.g. '--fasta' or via a detectable config file."
            System.exit(1)
=======
            Nextflow.error "Genome fasta file not specified with e.g. '--fasta genome.fa' or via a detectable config file."
>>>>>>> 9b4a92a8
        }

        if (!params.gtf && !params.gff) {
            log.error "No GTF or GFF3 annotation specified! The pipeline requires at least one of these files."
            System.exit(1)
        }

        if (params.gtf && params.gff) {
            gtfGffWarn(log)
        }

        if (!params.macs_gsize) {
            macsGsizeWarn(log)
        }

        if (!params.read_length && !params.macs_gsize) {
            log.error "Both '--read_length' and '--macs_gsize' not specified! Please specify either to infer MACS2 genome size for peak calling."
            System.exit(1)
        }

        if (params.aligner) {
            if (!valid_params['aligners'].contains(params.aligner)) {
                    log.error "Invalid option: '${params.aligner}'. Valid options for '--aligner': ${valid_params['aligners'].join(', ')}."
                    System.exit(1)
            }
        }
    }

    //
    // Get workflow summary for MultiQC
    //
    public static String paramsSummaryMultiqc(workflow, summary) {
        String summary_section = ''
        for (group in summary.keySet()) {
            def group_params = summary.get(group)  // This gets the parameters of that particular group
            if (group_params) {
                summary_section += "    <p style=\"font-size:110%\"><b>$group</b></p>\n"
                summary_section += "    <dl class=\"dl-horizontal\">\n"
                for (param in group_params.keySet()) {
                    summary_section += "        <dt>$param</dt><dd><samp>${group_params.get(param) ?: '<span style=\"color:#999999;\">N/A</a>'}</samp></dd>\n"
                }
                summary_section += "    </dl>\n"
            }
        }

        String yaml_file_text  = "id: '${workflow.manifest.name.replace('/','-')}-summary'\n"
        yaml_file_text        += "description: ' - this information is collected when the pipeline is started.'\n"
        yaml_file_text        += "section_name: '${workflow.manifest.name} Workflow Summary'\n"
        yaml_file_text        += "section_href: 'https://github.com/${workflow.manifest.name}'\n"
        yaml_file_text        += "plot_type: 'html'\n"
        yaml_file_text        += "data: |\n"
        yaml_file_text        += "${summary_section}"
        return yaml_file_text
    }

    public static String methodsDescriptionText(run_workflow, mqc_methods_yaml) {
        // Convert  to a named map so can be used as with familar NXF ${workflow} variable syntax in the MultiQC YML file
        def meta = [:]
        meta.workflow = run_workflow.toMap()
        meta["manifest_map"] = run_workflow.manifest.toMap()

        meta["doi_text"] = meta.manifest_map.doi ? "(doi: <a href=\'https://doi.org/${meta.manifest_map.doi}\'>${meta.manifest_map.doi}</a>)" : ""
        meta["nodoi_text"] = meta.manifest_map.doi ? "": "<li>If available, make sure to update the text to include the Zenodo DOI of version of the pipeline used. </li>"

        def methods_text = mqc_methods_yaml.text

        def engine =  new SimpleTemplateEngine()
        def description_html = engine.createTemplate(methods_text).make(meta)

        return description_html
    }

    //
    // Exit pipeline if incorrect --genome key provided
    //
    private static void genomeExistsError(params, log) {
        if (params.genomes && params.genome && !params.genomes.containsKey(params.genome)) {
            def error_string = "~~~~~~~~~~~~~~~~~~~~~~~~~~~~~~~~~~~~~~~~~~~~~~~~~~~~~~~~~~~~~~~~~~~~~~~~~~~~~\n" +
                "  Genome '${params.genome}' not found in any config files provided to the pipeline.\n" +
                "  Currently, the available genome keys are:\n" +
                "  ${params.genomes.keySet().join(", ")}\n" +
                "~~~~~~~~~~~~~~~~~~~~~~~~~~~~~~~~~~~~~~~~~~~~~~~~~~~~~~~~~~~~~~~~~~~~~~~~~~~~~~~~~~~"
            Nextflow.error(error_string)
        }
    }

    //
    // Print a warning if both GTF and GFF have been provided
    //
    private static void gtfGffWarn(log) {
        log.warn "=============================================================================\n" +
            "  Both '--gtf' and '--gff' parameters have been provided.\n" +
            "  Using GTF file as priority.\n" +
            "==================================================================================="
    }

    //
    // Print a warning if macs_gsize parameter has not been provided
    //
    private static void macsGsizeWarn(log) {
        log.warn "=============================================================================\n" +
            "  --macs_gsize parameter has not been provided.\n" +
            "  It will be auto-calculated by 'khmer unique-kmers.py' using the '--read_length' parameter.\n" +
            "  Explicitly provide '--macs_gsize' to change this behaviour.\n" +
            "==================================================================================="
    }

}<|MERGE_RESOLUTION|>--- conflicted
+++ resolved
@@ -15,17 +15,12 @@
 
 
         if (!params.fasta) {
-<<<<<<< HEAD
-            log.error "Genome fasta file not specified with e.g. '--fasta' or via a detectable config file."
-            System.exit(1)
-=======
             Nextflow.error "Genome fasta file not specified with e.g. '--fasta genome.fa' or via a detectable config file."
->>>>>>> 9b4a92a8
         }
 
         if (!params.gtf && !params.gff) {
-            log.error "No GTF or GFF3 annotation specified! The pipeline requires at least one of these files."
-            System.exit(1)
+            def error_string = "No GTF or GFF3 annotation specified! The pipeline requires at least one of these files."
+            Nextflow.error(error_string)
         }
 
         if (params.gtf && params.gff) {
@@ -37,14 +32,14 @@
         }
 
         if (!params.read_length && !params.macs_gsize) {
-            log.error "Both '--read_length' and '--macs_gsize' not specified! Please specify either to infer MACS2 genome size for peak calling."
-            System.exit(1)
+            def error_string = "Both '--read_length' and '--macs_gsize' not specified! Please specify either to infer MACS2 genome size for peak calling."
+            Nextflow.error(error_string)
         }
 
         if (params.aligner) {
             if (!valid_params['aligners'].contains(params.aligner)) {
-                    log.error "Invalid option: '${params.aligner}'. Valid options for '--aligner': ${valid_params['aligners'].join(', ')}."
-                    System.exit(1)
+                    def error_string = "Invalid option: '${params.aligner}'. Valid options for '--aligner': ${valid_params['aligners'].join(', ')}."
+                    Nextflow.error(error_string)
             }
         }
     }
