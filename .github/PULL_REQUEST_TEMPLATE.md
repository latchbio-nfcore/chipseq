<!--
# nf-core/chipseq pull request

Many thanks for contributing to nf-core/chipseq!

Please fill in the appropriate checklist below (delete whatever is not relevant).
These are the most common things requested on pull requests (PRs).

Remember that PRs should be made against the dev branch, unless you're preparing a pipeline release.

Learn more about contributing: [CONTRIBUTING.md](https://github.com/nf-core/chipseq/tree/master/.github/CONTRIBUTING.md)
-->
<!-- markdownlint-disable ul-indent -->

## PR checklist

- [ ] This comment contains a description of changes (with reason).
- [ ] If you've fixed a bug or added code that should be tested, add tests!
    - [ ] If you've added a new tool - have you followed the pipeline conventions in the [contribution docs](https://github.com/nf-core/chipseq/tree/master/.github/CONTRIBUTING.md)
    - [ ] If necessary, also make a PR on the nf-core/chipseq _branch_ on the [nf-core/test-datasets](https://github.com/nf-core/test-datasets) repository.
- [ ] Make sure your code lints (`nf-core lint`).
<<<<<<< HEAD
- [ ] Ensure the test suite passes (`nextflow run . -profile test,docker --outdir <OUTDIR>`).
=======
- [ ] Ensure the test suite passes (`nextflow run . -profile test,docker` --outdir <OUTDIR>`).
>>>>>>> 10573c6d
- [ ] Usage Documentation in `docs/usage.md` is updated.
- [ ] Output Documentation in `docs/output.md` is updated.
- [ ] `CHANGELOG.md` is updated.
- [ ] `README.md` is updated (including new tool citations and authors/contributors).<|MERGE_RESOLUTION|>--- conflicted
+++ resolved
@@ -19,11 +19,7 @@
     - [ ] If you've added a new tool - have you followed the pipeline conventions in the [contribution docs](https://github.com/nf-core/chipseq/tree/master/.github/CONTRIBUTING.md)
     - [ ] If necessary, also make a PR on the nf-core/chipseq _branch_ on the [nf-core/test-datasets](https://github.com/nf-core/test-datasets) repository.
 - [ ] Make sure your code lints (`nf-core lint`).
-<<<<<<< HEAD
-- [ ] Ensure the test suite passes (`nextflow run . -profile test,docker --outdir <OUTDIR>`).
-=======
 - [ ] Ensure the test suite passes (`nextflow run . -profile test,docker` --outdir <OUTDIR>`).
->>>>>>> 10573c6d
 - [ ] Usage Documentation in `docs/usage.md` is updated.
 - [ ] Output Documentation in `docs/output.md` is updated.
 - [ ] `CHANGELOG.md` is updated.
