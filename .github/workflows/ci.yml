name: nf-core CI
# This workflow runs the pipeline with the minimal test dataset to check that it completes without any syntax errors
on:
  push:
    branches:
      - dev
  pull_request:
  release:
    types: [published]

env:
  NXF_ANSI_LOG: false
  CAPSULE_LOG: none

jobs:
  test:
    name: Run pipeline with test data
    # Only run on push if this is the nf-core dev branch (merged PRs)
    if: ${{ github.event_name != 'push' || (github.event_name == 'push' && github.repository == 'nf-core/chipseq') }}
    runs-on: ubuntu-latest
    strategy:
      matrix:
        # Nextflow versions
        include:
          # Test pipeline minimum Nextflow version
          - NXF_VER: '21.10.3'
            NXF_EDGE: ''
          # Test latest edge release of Nextflow
          - NXF_VER: ''
            NXF_EDGE: '1'
    steps:
      - name: Check out pipeline code
        uses: actions/checkout@v2

      - name: Install Nextflow
        env:
          NXF_VER: ${{ matrix.NXF_VER }}
          # Uncomment only if the edge release is more recent than the latest stable release
          # See https://github.com/nextflow-io/nextflow/issues/2467
          # NXF_EDGE: ${{ matrix.NXF_EDGE }}
        run: |
          wget -qO- get.nextflow.io | bash
          sudo mv nextflow /usr/local/bin/

      - name: Run pipeline with test data
        run: |
<<<<<<< HEAD
          nextflow run ${GITHUB_WORKSPACE} -profile test,docker --outdir ./results


  parameters:
    name: Test workflow parameters
    if: ${{ github.event_name != 'push' || (github.event_name == 'push' && github.repository == 'nf-core/chipseq') }}
    runs-on: ubuntu-latest
    strategy:
      matrix:
        parameters:
          - "--skip_trimming"
          - "--skip_consensus_peaks"
    steps:
      - name: Check out pipeline code
        uses: actions/checkout@v2

      - name: Install Nextflow
        run: |
          wget -qO- get.nextflow.io | bash
          sudo mv nextflow /usr/local/bin/

      - name: Run pipeline with various parameters
        run: |
          nextflow run ${GITHUB_WORKSPACE} -profile test,docker ${{ matrix.parameters }} --outdir ./results

  aligners:
    name: Test available aligners
    if: ${{ github.event_name != 'push' || (github.event_name == 'push' && github.repository == 'nf-core/chipseq') }}
    runs-on: ubuntu-latest
    strategy:
      matrix:
        aligner:
          - "bowtie2"
          # - "chromap" #TODO uncomment when implemented
          - "star"
    steps:
      - name: Check out pipeline code
        uses: actions/checkout@v2

      - name: Install Nextflow
        run: |
          wget -qO- get.nextflow.io | bash
          sudo mv nextflow /usr/local/bin/

      - name: Run pipeline with the different aligners available
        run: |
          nextflow run ${GITHUB_WORKSPACE} -profile test,docker --aligner ${{ matrix.aligner }} --outdir ./results
=======
          nextflow run ${GITHUB_WORKSPACE} -profile test,docker --outdir ./results
>>>>>>> 10573c6d
<|MERGE_RESOLUTION|>--- conflicted
+++ resolved
@@ -44,9 +44,7 @@
 
       - name: Run pipeline with test data
         run: |
-<<<<<<< HEAD
           nextflow run ${GITHUB_WORKSPACE} -profile test,docker --outdir ./results
-
 
   parameters:
     name: Test workflow parameters
@@ -91,7 +89,4 @@
 
       - name: Run pipeline with the different aligners available
         run: |
-          nextflow run ${GITHUB_WORKSPACE} -profile test,docker --aligner ${{ matrix.aligner }} --outdir ./results
-=======
-          nextflow run ${GITHUB_WORKSPACE} -profile test,docker --outdir ./results
->>>>>>> 10573c6d
+          nextflow run ${GITHUB_WORKSPACE} -profile test,docker --aligner ${{ matrix.aligner }} --outdir ./results