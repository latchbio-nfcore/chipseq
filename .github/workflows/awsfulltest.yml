--- conflicted
+++ resolved
@@ -17,14 +17,7 @@
         aligner: ["bwa", "bowtie2", "chromap", "star"]
     steps:
       - name: Launch workflow via tower
-<<<<<<< HEAD
-        uses: nf-core/tower-action@v3
-=======
         uses: seqeralabs/action-tower-launch@v1
-        # TODO nf-core: You can customise AWS full pipeline tests as required
-        # Add full size test data (but still relatively small datasets for few samples)
-        # on the `test_full.config` test runs with only one set of parameters
->>>>>>> 9b4a92a8
         with:
           workspace_id: ${{ secrets.TOWER_WORKSPACE_ID }}
           access_token: ${{ secrets.TOWER_ACCESS_TOKEN }}
