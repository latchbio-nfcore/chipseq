--- conflicted
+++ resolved
@@ -777,15 +777,7 @@
     if (params.email || params.email_on_fail) {
         NfcoreTemplate.email(workflow, params, summary_params, projectDir, log, multiqc_report)
     }
-<<<<<<< HEAD
-
-    if (params.hook_url) {
-        NfcoreTemplate.adaptivecard(workflow, params, summary_params, projectDir, log)
-    }
-
-=======
     NfcoreTemplate.dump_parameters(workflow, params)
->>>>>>> 1ae46c80
     NfcoreTemplate.summary(workflow, params, log)
     if (params.hook_url) {
         NfcoreTemplate.IM_notification(workflow, params, summary_params, projectDir, log)
