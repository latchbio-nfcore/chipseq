--- conflicted
+++ resolved
@@ -34,8 +34,7 @@
 
 Both the `sample` and `replicate` identifiers have to be the same when you have re-sequenced the same sample more than once e.g. to increase sequencing depth. The pipeline will perform the alignments in parallel, and subsequently merge them before further analysis. Below is an example where the samples called `WT_BCATENIN_IP` and `WT_INPUT` have been re-sequenced multiple times:
 
-<<<<<<< HEAD
-```console
+```csv title="samplesheet.csv"
 sample,fastq_1,fastq_2,replicate,antibody,control,control_replicate
 WT_BCATENIN_IP,BLA203A1_S27_L006_R1_001.fastq.gz,,1,BCATENIN,WT_INPUT,1
 WT_BCATENIN_IP,BLA203A25_S16_L001_R1_001.fastq.gz,,2,BCATENIN,WT_INPUT,2
@@ -46,23 +45,15 @@
 WT_INPUT,BLA203A30_S21_L001_R1_001.fastq.gz,,2,,,
 WT_INPUT,BLA203A30_S21_L002_R1_001.fastq.gz,,2,,,
 WT_INPUT,BLA203A31_S21_L003_R1_001.fastq.gz,,3,,,
-=======
+```
+
+### Full design
+
+The pipeline will auto-detect whether a sample is single- or paired-end using the information provided in the samplesheet. The samplesheet can have as many columns as you desire, however, there is a strict requirement for the first 7 columns to match those defined in the table below.
+
+A final design file may look something like the one below. This is for two antibodies and associated controls, where the second replicate of the `WT_BCATENIN_IP` and `NAIVE_BCATENIN_IP` samples have been sequenced twice:
+
 ```csv title="samplesheet.csv"
-sample,fastq_1,fastq_2
-CONTROL_REP1,AEG588A1_S1_L002_R1_001.fastq.gz,AEG588A1_S1_L002_R2_001.fastq.gz
-CONTROL_REP1,AEG588A1_S1_L003_R1_001.fastq.gz,AEG588A1_S1_L003_R2_001.fastq.gz
-CONTROL_REP1,AEG588A1_S1_L004_R1_001.fastq.gz,AEG588A1_S1_L004_R2_001.fastq.gz
->>>>>>> 220d815c
-```
-
-### Full design
-
-The pipeline will auto-detect whether a sample is single- or paired-end using the information provided in the samplesheet. The samplesheet can have as many columns as you desire, however, there is a strict requirement for the first 7 columns to match those defined in the table below.
-
-A final design file may look something like the one below. This is for two antibodies and associated controls, where the second replicate of the `WT_BCATENIN_IP` and `NAIVE_BCATENIN_IP` samples have been sequenced twice:
-
-<<<<<<< HEAD
-```console
 sample,fastq_1,fastq_2,replicate,antibody,control,control_replicate
 WT_BCATENIN_IP,BLA203A1_S27_L006_R1_001.fastq.gz,,1,BCATENIN,WT_INPUT,1
 WT_BCATENIN_IP,BLA203A25_S16_L001_R1_001.fastq.gz,,2,BCATENIN,WT_INPUT,2
@@ -84,17 +75,6 @@
 NAIVE_INPUT,BLA203A12_S3_L001_R1_001.fastq.gz,,1,,,
 NAIVE_INPUT,BLA203A48_S39_L001_R1_001.fastq.gz,,2,,,
 NAIVE_INPUT,BLA203A49_S1_L006_R1_001.fastq.gz,,3,,,
-=======
-```csv title="samplesheet.csv"
-sample,fastq_1,fastq_2
-CONTROL_REP1,AEG588A1_S1_L002_R1_001.fastq.gz,AEG588A1_S1_L002_R2_001.fastq.gz
-CONTROL_REP2,AEG588A2_S2_L002_R1_001.fastq.gz,AEG588A2_S2_L002_R2_001.fastq.gz
-CONTROL_REP3,AEG588A3_S3_L002_R1_001.fastq.gz,AEG588A3_S3_L002_R2_001.fastq.gz
-TREATMENT_REP1,AEG588A4_S4_L003_R1_001.fastq.gz,
-TREATMENT_REP2,AEG588A5_S5_L003_R1_001.fastq.gz,
-TREATMENT_REP3,AEG588A6_S6_L003_R1_001.fastq.gz,
-TREATMENT_REP3,AEG588A6_S6_L004_R1_001.fastq.gz,
->>>>>>> 220d815c
 ```
 
 | Column              | Description                                                                                                                                                                            |
