--- conflicted
+++ resolved
@@ -1,182 +1,14 @@
 # nf-core/chipseq: Usage
 
-<<<<<<< HEAD
-## Table of contents
-
-* [Table of contents](#table-of-contents)
-* [Introduction](#introduction)
-* [Running the pipeline](#running-the-pipeline)
-    * [Updating the pipeline](#updating-the-pipeline)
-    * [Reproducibility](#reproducibility)
-* [Main arguments](#main-arguments)
-    * [`-profile`](#-profile)
-    * [`--input`](#--input)
-* [Generic arguments](#generic-arguments)
-    * [`--seq_center`](#--seq_center)
-    * [`--fragment_size`](#--fragment_size)
-    * [`--fingerprint_bins`](#--fingerprint_bins)
-* [Reference genomes](#reference-genomes)
-    * [`--genome` (using iGenomes)](#--genome-using-igenomes)
-    * [`--fasta`](#--fasta)
-    * [`--gtf`](#--gtf)
-    * [`--bwa_index`](#--bwa_index)
-    * [`--gene_bed`](#--gene_bed)
-    * [`--macs_gsize`](#--macs_gsize)
-    * [`--blacklist`](#--blacklist)
-    * [`--save_reference`](#--save_reference)
-    * [`--igenomes_ignore`](#--igenomes_ignore)
-* [Adapter trimming](#adapter-trimming)
-    * [`--skip_trimming`](#--skip_trimming)
-    * [`--save_trimmed`](#--save_trimmed)
-* [Alignments](#alignments)
-    * [`--bwa_min_score`](#--bwa_min_score)
-    * [`--keep_dups`](#--keep_dups)
-    * [`--keep_multi_map`](#--keep_multi_map)
-    * [`--save_align_intermeds`](#--save_align_intermeds)
-* [Peaks](#peaks)
-    * [`--narrow_peak`](#--narrow_peak)
-    * [`--broad_cutoff`](#--broad_cutoff)
-    * [`--macs_fdr`](#--macs_fdr)
-    * [`--macs_pvalue`](#--macs_pvalue)
-    * [`--min_reps_consensus`](#--min_reps_consensus)
-    * [`--save_macs_pileup`](#--save_macs_pileup)
-    * [`--skip_peak_qc`](#--skip_peak_qc)
-    * [`--skip_peak_annotation`](#--skip_peak_annotation)
-    * [`--skip_consensus_peaks`](#--skip_consensus_peaks)
-* [Differential analysis](#differential_analysis)
-    * [`--deseq2_vst`](#--deseq2_vst)
-    * [`--skip_diff_analysis`](#--skip_diff_analysis)
-* [Skipping QC steps](#skipping-qc-steps)
-* [Job resources](#job-resources)
-    * [Automatic resubmission](#automatic-resubmission)
-    * [Custom resource requests](#custom-resource-requests)
-* [AWS Batch specific parameters](#aws-batch-specific-parameters)
-    * [`--awsqueue`](#--awsqueue)
-    * [`--awsregion`](#--awsregion)
-    * [`--awscli`](#--awscli)
-* [Other command line parameters](#other-command-line-parameters)
-    * [`--outdir`](#--outdir)
-    * [`--publish_dir_mode`](#--publish_dir_mode)
-    * [`--email`](#--email)
-    * [`--email_on_fail`](#--email_on_fail)
-    * [`--max_multiqc_email_size`](#--max_multiqc_email_size)
-    * [`-name`](#-name)
-    * [`-resume`](#-resume)
-    * [`-c`](#-c)
-    * [`--custom_config_version`](#--custom_config_version)
-    * [`--custom_config_base`](#--custom_config_base)
-    * [`--max_memory`](#--max_memory)
-    * [`--max_time`](#--max_time)
-    * [`--max_cpus`](#--max_cpus)
-    * [`--plaintext_email`](#--plaintext_email)
-    * [`--monochrome_logs`](#--monochrome_logs)
-    * [`--multiqc_config`](#--multiqc_config)
-
 ## Introduction
 
-Nextflow handles job submissions on SLURM or other environments, and supervises running the jobs. Thus the Nextflow process must run until the pipeline is finished. We recommend that you put the process running in the background through `screen` / `tmux` or similar tool. Alternatively you can run nextflow within a cluster job submitted your job scheduler.
-
-It is recommended to limit the Nextflow Java virtual machines memory. We recommend adding the following line to your environment (typically in `~/.bashrc` or `~./bash_profile`):
-
-```bash
-NXF_OPTS='-Xms1g -Xmx4g'
-```
-=======
-## Introduction
-
-<!-- TODO nf-core: Add documentation about anything specific to running your pipeline. For general topics, please point to (and add to) the main nf-core website. -->
->>>>>>> 1fd168a3
-
-## Running the pipeline
-
-The typical command for running the pipeline is as follows:
-
-```bash
-<<<<<<< HEAD
-nextflow run nf-core/chipseq --input design.csv --genome GRCh37 -profile docker
-=======
-nextflow run nf-core/chipseq --input '*_R{1,2}.fastq.gz' -profile docker
->>>>>>> 1fd168a3
-```
-
-This will launch the pipeline with the `docker` configuration profile. See below for more information about profiles.
-
-Note that the pipeline will create the following files in your working directory:
-
-```bash
-work            # Directory containing the nextflow working files
-results         # Finished results (configurable, see below)
-.nextflow_log   # Log file from Nextflow
-# Other nextflow hidden files, eg. history of pipeline runs and old logs.
-```
-
-### Updating the pipeline
-
-When you run the above command, Nextflow automatically pulls the pipeline code from GitHub and stores it as a cached version. When running the pipeline after this, it will always use the cached version if available - even if the pipeline has been updated since. To make sure that you're running the latest version of the pipeline, make sure that you regularly update the cached version of the pipeline:
-
-```bash
-nextflow pull nf-core/chipseq
-```
-
-### Reproducibility
-
-It's a good idea to specify a pipeline version when running the pipeline on your data. This ensures that a specific version of the pipeline code and software are used when you run your pipeline. If you keep using the same tag, you'll be running the same version of the pipeline, even if there have been changes to the code since.
-
-First, go to the [nf-core/chipseq releases page](https://github.com/nf-core/chipseq/releases) and find the latest version number - numeric only (eg. `1.3.1`). Then specify this when running the pipeline with `-r` (one hyphen) - eg. `-r 1.3.1`.
-
-This version number will be logged in reports when you run the pipeline, so that you'll know what you used when you look back in the future.
-
-## Core Nextflow arguments
-
-> **NB:** These options are part of Nextflow and use a _single_ hyphen (pipeline parameters use a double-hyphen).
-
-### `-profile`
-
-Use this parameter to choose a configuration profile. Profiles can give configuration presets for different compute environments.
-
-Several generic profiles are bundled with the pipeline which instruct the pipeline to use software packaged using different methods (Docker, Singularity, Conda) - see below.
-
-> We highly recommend the use of Docker or Singularity containers for full pipeline reproducibility, however when this is not possible, Conda is also supported.
-
-The pipeline also dynamically loads configurations from [https://github.com/nf-core/configs](https://github.com/nf-core/configs) when it runs, making multiple config profiles for various institutional clusters available at run time. For more information and to see if your system is available in these configs please see the [nf-core/configs documentation](https://github.com/nf-core/configs#documentation).
-
-Note that multiple profiles can be loaded, for example: `-profile test,docker` - the order of arguments is important!
-They are loaded in sequence, so later profiles can overwrite earlier profiles.
-
-If `-profile` is not specified, the pipeline will run locally and expect all software to be installed and available on the `PATH`. This is _not_ recommended.
-
-* `docker`
-<<<<<<< HEAD
-    * A generic configuration profile to be used with [Docker](http://docker.com/)
-    * Pulls software from dockerhub: [`nfcore/chipseq`](http://hub.docker.com/r/nfcore/chipseq/)
-* `singularity`
-    * A generic configuration profile to be used with [Singularity](http://singularity.lbl.gov/)
-    * Pulls software from DockerHub: [`nfcore/chipseq`](http://hub.docker.com/r/nfcore/chipseq/)
-=======
-  * A generic configuration profile to be used with [Docker](https://docker.com/)
-  * Pulls software from Docker Hub: [`nfcore/chipseq`](https://hub.docker.com/r/nfcore/chipseq/)
-* `singularity`
-  * A generic configuration profile to be used with [Singularity](https://sylabs.io/docs/)
-  * Pulls software from Docker Hub: [`nfcore/chipseq`](https://hub.docker.com/r/nfcore/chipseq/)
->>>>>>> 1fd168a3
-* `conda`
-    * Please only use Conda as a last resort i.e. when it's not possible to run the pipeline with Docker or Singularity.
-    * A generic configuration profile to be used with [Conda](https://conda.io/docs/)
-    * Pulls most software from [Bioconda](https://bioconda.github.io/)
-* `test`
-    * A profile with a complete configuration for automated testing
-    * Includes links to test data so needs no other parameters
-
-### `--input`
-
 You will need to create a design file with information about the samples in your experiment before running the pipeline. Use this parameter to specify its location. It has to be a comma-separated file with 6 columns, and a header row as shown in the examples below.
 
 ```bash
 --input '[path to design file]'
 ```
 
-<<<<<<< HEAD
-#### Multiple replicates
+### Multiple replicates
 
 The `group` identifier should be identical when you have multiple replicates from the same experimental group, just increment the `replicate` identifier appropriately. The first replicate value for any given experimental group must be 1.
 
@@ -196,7 +28,7 @@
 WT_INPUT,3,BLA203A31_S21_L003_R1_001.fastq.gz,,,
 ```
 
-#### Multiple runs of the same library
+### Multiple runs of the same library
 
 Both the `group` and `replicate` identifiers should be the same when you have re-sequenced the same sample more than once e.g. to increase sequencing depth. The pipeline will perform the alignments in parallel, and subsequently merge them before further analysis. Below is an example where the second replicate of the `WT_BCATENIN_IP` and `WT_INPUT` groups has been re-sequenced multiple times:
 
@@ -213,7 +45,7 @@
 WT_INPUT,3,BLA203A31_S21_L003_R1_001.fastq.gz,,,
 ```
 
-#### Full design
+### Full design
 
 A final design file may look something like the one below. This is for two antibodies and associated controls in triplicate, where the second replicate of the `WT_BCATENIN_IP` and `NAIVE_BCATENIN_IP` group has been sequenced twice:
 
@@ -252,45 +84,89 @@
 
 Example design files have been provided with the pipeline for [paired-end](../assets/design_pe.csv) and [single-end](../assets/design_se.csv) data.
 
-## Generic arguments
-
-### `--seq_center`
-
-Sequencing center information that will be added to read groups in BAM files.
-
-### `--fragment_size`
-
-Number of base pairs to extend single-end reads when creating bigWig files (Default: `200`).
-
-### `--fingerprint_bins`
-
-Number of genomic bins to use when generating the deepTools fingerprint plot. Larger numbers will give a smoother profile, but take longer to run (Default: `500000`).
-
-## Reference genomes
-
-The pipeline config files come bundled with paths to the illumina iGenomes reference index files. If running with docker or AWS, the configuration is set up to use the [AWS-iGenomes](https://ewels.github.io/AWS-iGenomes/) resource.
-
-### `--genome` (using iGenomes)
-=======
+## Running the pipeline
+
+The typical command for running the pipeline is as follows:
+
+```bash
+nextflow run nf-core/chipseq --input design.csv --genome GRCh37 -profile docker
+```
+
+This will launch the pipeline with the `docker` configuration profile. See below for more information about profiles.
+
+Note that the pipeline will create the following files in your working directory:
+
+```bash
+work            # Directory containing the nextflow working files
+results         # Finished results (configurable, see below)
+.nextflow_log   # Log file from Nextflow
+# Other nextflow hidden files, eg. history of pipeline runs and old logs.
+```
+
+### Updating the pipeline
+
+When you run the above command, Nextflow automatically pulls the pipeline code from GitHub and stores it as a cached version. When running the pipeline after this, it will always use the cached version if available - even if the pipeline has been updated since. To make sure that you're running the latest version of the pipeline, make sure that you regularly update the cached version of the pipeline:
+
+```bash
+nextflow pull nf-core/chipseq
+```
+
+### Reproducibility
+
+It's a good idea to specify a pipeline version when running the pipeline on your data. This ensures that a specific version of the pipeline code and software are used when you run your pipeline. If you keep using the same tag, you'll be running the same version of the pipeline, even if there have been changes to the code since.
+
+First, go to the [nf-core/chipseq releases page](https://github.com/nf-core/chipseq/releases) and find the latest version number - numeric only (eg. `1.3.1`). Then specify this when running the pipeline with `-r` (one hyphen) - eg. `-r 1.3.1`.
+
+This version number will be logged in reports when you run the pipeline, so that you'll know what you used when you look back in the future.
+
+## Core Nextflow arguments
+
+> **NB:** These options are part of Nextflow and use a _single_ hyphen (pipeline parameters use a double-hyphen).
+
+### `-profile`
+
+Use this parameter to choose a configuration profile. Profiles can give configuration presets for different compute environments.
+
+Several generic profiles are bundled with the pipeline which instruct the pipeline to use software packaged using different methods (Docker, Singularity, Conda) - see below.
+
+> We highly recommend the use of Docker or Singularity containers for full pipeline reproducibility, however when this is not possible, Conda is also supported.
+
+The pipeline also dynamically loads configurations from [https://github.com/nf-core/configs](https://github.com/nf-core/configs) when it runs, making multiple config profiles for various institutional clusters available at run time. For more information and to see if your system is available in these configs please see the [nf-core/configs documentation](https://github.com/nf-core/configs#documentation).
+
+Note that multiple profiles can be loaded, for example: `-profile test,docker` - the order of arguments is important!
+They are loaded in sequence, so later profiles can overwrite earlier profiles.
+
+If `-profile` is not specified, the pipeline will run locally and expect all software to be installed and available on the `PATH`. This is _not_ recommended.
+
+* `docker`
+  * A generic configuration profile to be used with [Docker](https://docker.com/)
+  * Pulls software from Docker Hub: [`nfcore/chipseq`](https://hub.docker.com/r/nfcore/chipseq/)
+* `singularity`
+  * A generic configuration profile to be used with [Singularity](https://sylabs.io/docs/)
+  * Pulls software from Docker Hub: [`nfcore/chipseq`](https://hub.docker.com/r/nfcore/chipseq/)
+* `conda`
+    * Please only use Conda as a last resort i.e. when it's not possible to run the pipeline with Docker or Singularity.
+    * A generic configuration profile to be used with [Conda](https://conda.io/docs/)
+    * Pulls most software from [Bioconda](https://bioconda.github.io/)
+* `test`
+    * A profile with a complete configuration for automated testing
+    * Includes links to test data so needs no other parameters
+
+### `--input`
+
+You will need to create a design file with information about the samples in your experiment before running the pipeline. Use this parameter to specify its location. It has to be a comma-separated file with 6 columns, and a header row as shown in the examples below.
+
+```bash
+--input '[path to design file]'
+```
+
 ### `-resume`
->>>>>>> 1fd168a3
 
 Specify this when restarting a pipeline. Nextflow will used cached results from any pipeline steps where the inputs are the same, continuing from where it got to previously.
 
 You can also supply a run name to resume a specific run: `-resume [run-name]`. Use the `nextflow log` command to show previous run names.
 
-<<<<<<< HEAD
-* Human
-    * `--genome GRCh37`
-* Mouse
-    * `--genome GRCm38`
-* _Drosophila_
-    * `--genome BDGP6`
-* _S. cerevisiae_
-    * `--genome 'R64-1-1'`
-=======
 ### `-c`
->>>>>>> 1fd168a3
 
 Specify the path to a specific config file (this is a core NextFlow command). See the [nf-core website documentation](https://nf-co.re/usage/configuration) for more information.
 
@@ -298,11 +174,8 @@
 
 Each step in the pipeline has a default set of requirements for number of CPUs, memory and time. For most of the steps in the pipeline, if the job exits with an error code of `143` (exceeded requested resources) it will automatically resubmit with higher requests (2 x original, then 3 x original). If it still fails after three times then the pipeline is stopped.
 
-<<<<<<< HEAD
-=======
 Whilst these default requirements will hopefully work for most people with most data, you may find that you want to customise the compute resources that the pipeline requests. You can do this by creating a custom config file. For example, to give the workflow process `star` 32GB of memory, you could use the following config:
 
->>>>>>> 1fd168a3
 ```nextflow
 process {
   withName: star {
@@ -311,185 +184,7 @@
 }
 ```
 
-<<<<<<< HEAD
-### `--fasta`
-
-Full path to fasta file containing reference genome (*mandatory* if `--genome` is not specified). If you don't have a BWA index available this will be generated for you automatically. Combine with `--save_reference` to save BWA index for future runs.
-
-```bash
---fasta '[path to FASTA reference]'
-```
-
-### `--gtf`
-
-The full path to GTF file for annotating peaks (*mandatory* if `--genome` is not specified). Note that the GTF file should resemble the Ensembl format.
-
-```bash
---gtf '[path to GTF file]'
-```
-
-### `--bwa_index`
-
-Full path to an existing BWA index for your reference genome including the base name for the index.
-
-```bash
---bwa_index '[directory containing BWA index]/genome.fa'
-```
-
-### `--gene_bed`
-
-The full path to BED file for genome-wide gene intervals. This will be created from the GTF file if not specified.
-
-```bash
---gene_bed '[path to gene BED file]'
-```
-
-### `--macs_gsize`
-
-[Effective genome size](https://github.com/taoliu/MACS#-g--gsize) parameter required by MACS2. These have been provided when `--genome` is set as *GRCh37*, *GRCh38*, *GRCm38*, *WBcel235*, *BDGP6*, *R64-1-1*, *EF2*, *hg38*, *hg19* and *mm10*. For other genomes, if this parameter is not specified then the MACS2 peak-calling and differential analysis will be skipped.
-
-```bash
---macs_gsize 2.7e9
-```
-
-### `--blacklist`
-
-If provided, alignments that overlap with the regions in this file will be filtered out (see [ENCODE blacklists](https://sites.google.com/site/anshulkundaje/projects/blacklists)). The file should be in BED format. Blacklisted regions for *GRCh37*, *GRCh38*, *GRCm38*, *hg19*, *hg38*, *mm10* are bundled with the pipeline in the [`blacklists`](../assets/blacklists/) directory, and as such will be automatically used if any of those genomes are specified with the `--genome` parameter.
-
-```bash
---blacklist '[path to blacklisted regions]'
-```
-
-### `--save_reference`
-
-If the BWA index is generated by the pipeline use this parameter to save it to your results folder. These can then be used for future pipeline runs, reducing processing times (Default: false).
-
-### `--igenomes_ignore`
-
-Do not load `igenomes.config` when running the pipeline. You may choose this option if you observe clashes between custom parameters and those supplied in `igenomes.config` (Default: false).
-
-## Adapter trimming
-
-The pipeline accepts a number of parameters to change how the trimming is done, according to your data type.
-You can specify custom trimming parameters as follows:
-
-* `--clip_r1 [int]`
-    * Instructs Trim Galore to remove [int] bp from the 5' end of read 1 (for single-end reads).
-* `--clip_r2 [int]`
-    * Instructs Trim Galore to remove [int] bp from the 5' end of read 2 (paired-end reads only).
-* `--three_prime_clip_r1 [int]`
-    * Instructs Trim Galore to remove [int] bp from the 3' end of read 1 _AFTER_ adapter/quality trimming has been
-* `--three_prime_clip_r2 [int]`
-    * Instructs Trim Galore to remove [int] bp from the 3' end of read 2 _AFTER_ adapter/quality trimming has been performed.
-* `--trim_nextseq [int]`
-    * This enables the option Cutadapt `--nextseq-trim=3'CUTOFF` option via Trim Galore, which will set a quality cutoff (that is normally given with -q instead), but qualities of G bases are ignored. This trimming is in common for the NextSeq- and NovaSeq-platforms, where basecalls without any signal are called as high-quality G bases.
-
-### `--skip_trimming`
-
-Skip the adapter trimming step. Use this if your input FastQ files have already been trimmed outside of the workflow or if you're very confident that there is no adapter contamination in your data (Default: false).
-
-### `--save_trimmed`
-
-By default, trimmed FastQ files will not be saved to the results directory. Specify this flag (or set to true in your config file) to copy these files to the results directory when complete (Default: false).
-
-## Alignments
-
-### `--bwa_min_score`
-
-Don’t output BWA MEM alignments with score lower than this parameter (Default: false).
-
-### `--keep_dups`
-
-Duplicate reads are not filtered from alignments (Default: false).
-
-### `--keep_multi_map`
-
-Reads mapping to multiple locations in the genome are not filtered from alignments (Default: false).
-
-### `--save_align_intermeds`
-
-By default, intermediate BAM files will not be saved. The final BAM files created after the appropriate filtering step are always saved to limit storage usage. Set to true to also save other intermediate BAM files (Default: false).
-
-## Peaks
-
-### `--narrow_peak`
-
-MACS2 is run by default with the [`--broad`](https://github.com/taoliu/MACS#--broad) flag. Specify this flag to call peaks in narrowPeak mode (Default: false).
-
-### `--broad_cutoff`
-
-Specifies broad cut-off value for MACS2. Only used when `--narrow_peak` isnt specified (Default: `0.1`).
-
-### `--macs_fdr`
-
-Minimum FDR (q-value) cutoff for peak detection, `--macs_fdr` and `--macs_pvalue` are mutually exclusive (Default: false).
-
-### `--macs_pvalue`
-
-p-value cutoff for peak detection, `--macs_fdr` and `--macs_pvalue` are mutually exclusive (Default: false). If `--macs_pvalue` cutoff is set, q-value will not be calculated and reported as -1 in the final .xls file.
-
-### `--min_reps_consensus`
-
-Number of biological replicates required from a given condition for a peak to contribute to a consensus peak . If you are confident you have good reproducibility amongst your replicates then you can increase the value of this parameter to create a "reproducible" set of consensus of peaks. For example, a value of 2 will mean peaks that have been called in at least 2 replicates will contribute to the consensus set of peaks, and as such peaks that are unique to a given replicate will be discarded (Default: 1).
-
-```bash
--- min_reps_consensus 1
-```
-
-### `--save_macs_pileup`
-
-Instruct MACS2 to create bedGraph files using the `-B --SPMR` parameters (Default: false).
-
-### `--skip_peak_qc`
-
-Skip MACS2 peak QC plot generation (Default: false).
-
-### `--skip_peak_annotation`
-
-Skip annotation of MACS2 and consensus peaks with HOMER (Default: false).
-
-### `--skip_consensus_peaks`
-
-Skip consensus peak generation, annotation and counting (Default: false).
-
-## Differential analysis
-
-### `--deseq2_vst`
-
-Use `vst` transformation instead of `rlog` with DESeq2. See [DESeq2 docs](http://bioconductor.org/packages/devel/bioc/vignettes/DESeq2/inst/doc/DESeq2.html#data-transformations-and-visualization) (Default: false).
-
-### `--skip_diff_analysis`
-
-Skip differential binding analysis with DESeq2 (Default: false).
-
-## Skipping QC steps
-
-The pipeline contains a large number of quality control steps. Sometimes, it may not be desirable to run all of them if time and compute resources are limited.
-The following options make this easy:
-
-| Step                      | Description                        |
-|---------------------------|------------------------------------|
-| `--skip_fastqc`           | Skip FastQC                        |
-| `--skip_picard_metrics`   | Skip Picard CollectMultipleMetrics |
-| `--skip_preseq`           | Skip Preseq                        |
-| `--skip_plot_profile`     | Skip deepTools plotProfile         |
-| `--skip_plot_fingerprint` | Skip deepTools plotFingerprint     |
-| `--skip_spp`              | Skip Phantompeakqualtools          |
-| `--skip_igv`              | Skip IGV                           |
-| `--skip_multiqc`          | Skip MultiQC                       |
-
-## Job resources
-
-### Automatic resubmission
-
-Each step in the pipeline has a default set of requirements for number of CPUs, memory and time. For most of the steps in the pipeline, if the job exits with an error code of `143` (exceeded requested resources) it will automatically resubmit with higher requests (2 x original, then 3 x original). If it still fails after three times then the pipeline is stopped.
-
-### Custom resource requests
-
-Wherever process-specific requirements are set in the pipeline, the default value can be changed by creating a custom config file. See the files hosted at [`nf-core/configs`](https://github.com/nf-core/configs/tree/master/conf) for examples.
-=======
 See the main [Nextflow documentation](https://www.nextflow.io/docs/latest/config.html) for more information.
->>>>>>> 1fd168a3
 
 If you are likely to be running `nf-core` pipelines regularly it may be a good idea to request that your custom config file is uploaded to the `nf-core/configs` git repository. Before you do this please can you test that the config file works with your pipeline of choice using the `-c` parameter (see definition below). You can then create a pull request to the `nf-core/configs` repository with the addition of your config file, associated documentation file (see examples in [`nf-core/configs/docs`](https://github.com/nf-core/configs/tree/master/docs)), and amending [`nfcore_custom.config`](https://github.com/nf-core/configs/blob/master/nfcore_custom.config) to include your custom profile.
 
@@ -506,72 +201,8 @@
 
 #### Nextflow memory requirements
 
-<<<<<<< HEAD
-## Other command line parameters
-
-### `--outdir`
-
-The output directory where the results will be saved.
-
-### `--publish_dir_mode`
-
-Value passed to Nextflow [`publishDir`](https://www.nextflow.io/docs/latest/process.html#publishdir) directive for publishing results in the output directory. Available: 'symlink', 'rellink', 'link', 'copy', 'copyNoFollow' and 'move' (Default: 'copy').
-
-### `--email`
-
-Set this parameter to your e-mail address to get a summary e-mail with details of the run sent to you when the workflow exits. If set in your user config file (`~/.nextflow/config`) then you don't need to specify this on the command line for every run.
-
-### `--email_on_fail`
-
-This works exactly as with `--email`, except emails are only sent if the workflow is not successful.
-
-### `--max_multiqc_email_size`
-
-Threshold size for MultiQC report to be attached in notification email. If file generated by pipeline exceeds the threshold, it will not be attached (Default: 25MB).
-
-### `-name`
-
-Name for the pipeline run. If not specified, Nextflow will automatically generate a random mnemonic.
-
-This is used in the MultiQC report (if not default) and in the summary HTML / e-mail (always).
-
-**NB:** Single hyphen (core Nextflow option)
-
-### `-resume`
-
-Specify this when restarting a pipeline. Nextflow will used cached results from any pipeline steps where the inputs are the same, continuing from where it got to previously.
-
-You can also supply a run name to resume a specific run: `-resume [run-name]`. Use the `nextflow log` command to show previous run names.
-
-**NB:** Single hyphen (core Nextflow option)
-
-### `-c`
-
-Specify the path to a specific config file (this is a core NextFlow command).
-
-**NB:** Single hyphen (core Nextflow option)
-
-Note - you can use this to override pipeline defaults.
-
-### `--custom_config_version`
-
-Provide git commit id for custom Institutional configs hosted at `nf-core/configs`. This was implemented for reproducibility purposes. Default: `master`.
-
-```bash
-## Download and use config file with following git commid id
---custom_config_version d52db660777c4bf36546ddb188ec530c3ada1b96
-```
-
-### `--custom_config_base`
-
-If you're running offline, nextflow will not be able to fetch the institutional config files
-from the internet. If you don't need them, then this is not a problem. If you do need them,
-you should download the files from the repo and tell nextflow where to find them with the
-`custom_config_base` option. For example:
-=======
 In some cases, the Nextflow Java virtual machines can start to request a large amount of memory.
 We recommend adding the following line to your environment to limit this (typically in `~/.bashrc` or `~./bash_profile`):
->>>>>>> 1fd168a3
 
 ```bash
 NXF_OPTS='-Xms1g -Xmx4g'
