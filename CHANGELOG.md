# nf-core/chipseq: Changelog

The format is based on [Keep a Changelog](http://keepachangelog.com/en/1.0.0/)
and this project adheres to [Semantic Versioning](http://semver.org/spec/v2.0.0.html).

<<<<<<< HEAD
## [Unpublished Version / DEV]

### `Added`

* Move template boilerplate code to Groovy `lib/`
* Implement pipeline in DSL 2

### `Fixed`

### `Dependencies`

* Update Nextflow `19.10.0` -> `20.07.1`
=======
## [1.2.1] - 2020-07-29

* [#171](https://github.com/nf-core/chipseq/issues/171) - Minor patch release to update pipeline schema
>>>>>>> 0f487ed7

## [1.2.0] - 2020-07-02

### `Added`

* [#138](https://github.com/nf-core/chipseq/issues/138) - Add social preview image
* [#153](https://github.com/nf-core/chipseq/issues/153) - Add plotHeatmap
* [#159](https://github.com/nf-core/chipseq/issues/159) - expose bwa mem -T parameter
* [nf-core/atacseq#63](https://github.com/nf-core/atacseq/issues/63) - Added multicore support for Trim Galore!
* [nf-core/atacseq#75](https://github.com/nf-core/atacseq/issues/75) - Include gene annotation versions in multiqc report
* [nf-core/atacseq#76](https://github.com/nf-core/atacseq/issues/76) - featureCounts coupled to DESeq2
* [nf-core/atacseq#79](https://github.com/nf-core/atacseq/issues/79) - Parallelize DESeq2
* [nf-core/atacseq#97](https://github.com/nf-core/atacseq/issues/97) - PBC1, PBC2 from pipeline?
* [nf-core/atacseq#107](https://github.com/nf-core/atacseq/issues/107) - Add options to change MACS2 parameters
* Regenerated screenshots and added collapsible sections for output files in `docs/output.md`
* Update template to tools `1.9`
* Replace `set` with `tuple` and `file()` with `path()` in all processes
* Capitalise process names
* Parameters:
    * `--bwa_min_score` to set minimum alignment score for BWA MEM
    * `--macs_fdr` to provide FDR threshold for MACS2 peak calling
    * `--macs_pvalue` to provide p-value threshold for MACS2 peak calling
    * `--skip_peak_qc` to skip MACS2 peak QC plot generation
    * `--skip_peak_annotation` to skip annotation of MACS2 and consensus peaks with HOMER
    * `--skip_consensus_peaks` to skip consensus peak generation
    * `--deseq2_vst` to use variance stabilizing transformation (VST) instead of regularized log transformation (rlog) with DESeq2
    * `--publish_dir_mode` to customise method of publishing results to output directory [nf-core/tools#585](https://github.com/nf-core/tools/issues/585)

### `Removed`

* `--tss_bed` parameter

### `Fixed`

* [#118](https://github.com/nf-core/chipseq/issues/118) - Running on with SGE
* [#132](https://github.com/nf-core/chipseq/issues/132) - BigWig Error: sort: cannot create temporary file in '': Read-only file system
* [#154](https://github.com/nf-core/chipseq/issues/154) - computeMatrix.val.mat.gz files not zipped
* [nf-core/atacseq#71](https://github.com/nf-core/atacseq/issues/71) - consensus_peaks.mLb.clN.boolean.intersect.plot.pdf not generated
* [nf-core/atacseq#73](https://github.com/nf-core/atacseq/issues/73) - macs_annotatePeaks.mLb.clN.summary.txt file is not created
* [nf-core/atacseq#86](https://github.com/nf-core/atacseq/issues/86) - bug in the plot_homer_annotatepeaks.r script
* [nf-core/atacseq#102](https://github.com/nf-core/atacseq/issues/102) - Incorrect Group ID assigned by featurecounts_deseq2.r
* [nf-core/atacseq#109](https://github.com/nf-core/atacseq/issues/109) - Specify custom gtf but gene bed is not generated from that gtf?
* Make executables in `bin/` compatible with Python 3

### `Dependencies`

* Add bioconductor-biocparallel `1.20.0`
* Add markdown `3.2.2`
* Add pigz `2.3.4`
* Add pygments `2.6.1`
* Add pymdown-extensions `7.1`
* Add python `3.7.6`
* Add r-reshape2 `1.4.4`
* Add r-tidyr `1.1.0`
* Update bedtools `2.27.1` -> `2.29.2`
* Update bioconductor-deseq2 `1.20.0` -> `1.26.0`
* Update bioconductor-vsn `3.46.0` -> `3.54.0`
* Update deeptools `3.2.1` -> `3.4.3`
* Update fastqc `0.11.8` -> `0.11.9`
* Update gawk `4.2.1` -> `5.1.0`
* Update homer `4.9.1` -> `4.11`
* Update macs2 `2.1.2` -> `2.2.7.1`
* Update multiqc `1.7` -> `1.8`
* Update phantompeakqualtools `1.2` -> `1.2.2`
* Update picard `2.19.0` -> `2.23.1`
* Update pysam `0.15.2` -> `0.15.3`
* Update r-base `3.4.1` -> `3.6.2`
* Update r-ggplot2 `3.1.0` -> `3.3.2`
* Update r-lattice `0.20_35` -> `0.20_41`
* Update r-optparse `1.6.0` -> `1.6.6`
* Update r-pheatmap `1.0.10` -> `1.0.12`
* Update r-scales `1.0.0` -> `1.1.1`
* Update r-upsetr `1.3.3` -> `1.4.0`
* Update r-xfun `0.3` -> `0.15`
* Update samtools `1.9` -> `1.10`
* Update subread `1.6.4` -> `2.0.1`
* Update trim-galore `0.5.0` -> `0.6.5`
* Update ucsc-bedgraphtobigwig `377` -> `357`

## [1.1.0] - 2019-11-05

### `Added`

* [nf-core/atacseq#46](https://github.com/nf-core/atacseq/issues/46) - Missing gene_bed path in igenomes config
* Update template to tools `1.7`
* Add `--trim_nextseq` parameter
* Add `CITATIONS.md` file
* Capitalised process names

### `Fixed`

* **Change all parameters from `camelCase` to `snake_case` (see [Deprecated](#Deprecated))**
* [nf-core/atacseq#44](https://github.com/nf-core/atacseq/issues/44) - Output directory missing: macs2/consensus/deseq2
* [nf-core/atacseq#45](https://github.com/nf-core/atacseq/issues/45) - Wrong x-axis scale for the HOMER: Peak annotation Counts tab plot?
* [nf-core/atacseq#46](https://github.com/nf-core/atacseq/issues/46) - Stage blacklist file in channel properly
* [nf-core/atacseq#50](https://github.com/nf-core/atacseq/issues/50) - HOMER number of peaks does not correspond to found MACS2 peaks
* Fixed bug in UpSetR peak intersection plot
* Increase default resource requirements in `base.config`
* Increase process-specific requirements based on user-reported failures

### `Dependencies`

* Update Nextflow `0.32.0` -> `19.10.0`

### `Deprecated`

| Deprecated                   | Replacement               |
|------------------------------|---------------------------|
| `--design`                   | `--input`                 |
| `--singleEnd`                | `--single_end`            |
| `--saveGenomeIndex`          | `--save_reference`        |
| `--skipTrimming`             | `--skip_trimming`         |
| `--saveTrimmed`              | `--save_trimmed`          |
| `--keepDups`                 | `--keep_dups`             |
| `--keepMultiMap`             | `--keep_multi_map`        |
| `--saveAlignedIntermediates` | `--save_align_intermeds`  |
| `--narrowPeak`               | `--narrow_peak`           |
| `--saveMACSPileup`           | `--save_macs_pileup`      |
| `--skipDiffAnalysis`         | `--skip_diff_analysis`    |
| `--skipFastQC`               | `--skip_fastqc`           |
| `--skipPicardMetrics`        | `--skip_picard_metrics`   |
| `--skipPreseq`               | `--skip_preseq`           |
| `--skipPlotProfile`          | `--skip_plot_profile`     |
| `--skipPlotFingerprint`      | `--skip_plot_fingerprint` |
| `--skipSpp`                  | `--skip_spp`              |
| `--skipIGV`                  | `--skip_igv`              |
| `--skipMultiQC`              | `--skip_multiqc`          |

## [1.0.0] - 2019-06-06

Initial release of nf-core/chipseq pipeline.

### `Added`

* Raw read QC (FastQC)
* Adapter trimming (Trim Galore!)
* Map and filter reads (BWA, picard, SAMtools, BEDTools, BAMTools, Pysam)
* Create library-size normalised bigWig tracks (BEDTools, bedGraphToBigWig)
* Alignment QC metrics (Preseq, picard)
* ChIP-seq QC metrics (deepTools, phantompeakqualtools)
* Call and annotate broad/narrow peaks (MACS2, HOMER)
* Create consensus set of peaks per antibody (BEDTools)
* Quantification and differential binding analysis (featureCounts, DESeq2)
* Collate appropriate files for genome browser visualisation (IGV)
* Collate and present various QC metrics (MultiQC, R)<|MERGE_RESOLUTION|>--- conflicted
+++ resolved
@@ -3,7 +3,6 @@
 The format is based on [Keep a Changelog](http://keepachangelog.com/en/1.0.0/)
 and this project adheres to [Semantic Versioning](http://semver.org/spec/v2.0.0.html).
 
-<<<<<<< HEAD
 ## [Unpublished Version / DEV]
 
 ### `Added`
@@ -16,11 +15,10 @@
 ### `Dependencies`
 
 * Update Nextflow `19.10.0` -> `20.07.1`
-=======
+
 ## [1.2.1] - 2020-07-29
 
 * [#171](https://github.com/nf-core/chipseq/issues/171) - Minor patch release to update pipeline schema
->>>>>>> 0f487ed7
 
 ## [1.2.0] - 2020-07-02
 
