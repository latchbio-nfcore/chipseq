# nf-core/chipseq: Changelog

The format is based on [Keep a Changelog](https://keepachangelog.com/en/1.0.0/)
and this project adheres to [Semantic Versioning](https://semver.org/spec/v2.0.0.html).

## [Unpublished Version / DEV]

### Enhancements & fixes

<<<<<<< HEAD
=======
* Update pipeline template to nf-core/tools `2.2`
>>>>>>> a8d14433
* Port pipeline to the updated Nextflow DSL2 syntax adopted on nf-core/modules
    * Removed `--publish_dir_mode` as it is no longer required for the new syntax
* Bump minimum Nextflow version from `21.04.0` -> `21.10.3`
* Updated pipeline template to [nf-core/tools 2.2](https://github.com/nf-core/tools/releases/tag/2.2)
* Added `python3` shebang to appropriate scripts in `bin/` directory
* [[#160](https://github.com/nf-core/chipseq/issues/160)] - Add `bowtie2` and `star` as available aligners, via the `--aligner` parameter
* Update pipeline template to nf-core/tools `2.1`
* Add `--save_unaligned` parameter (only available for `bowtie2` and `star`)
* Update `igenomes.config` to fetch whole `BWAIndex/version0.6.0/` folder
* [[228](https://github.com/nf-core/chipseq/issues/228)] - Update blacklist bed files.
* [nf-core/tools#1415](https://github.com/nf-core/tools/issues/1415) - Make `--outdir` a mandatory parameter

### Parameters

| Old parameter                | New parameter              |
|------------------------------|----------------------------|
| `--clusterOptions`           |                            |
| `--conda`                    | `--enable_conda`           |
|                              | `--skip_qc`                |
|                              | `--aligner`                |
|                              | `--save_unaligned`         |
| `--skip_diff_analysis`       | `--skip_deseq2_qc`         |

> __NB:__ Parameter has been __updated__ if both old and new parameter information is present.
> __NB:__ Parameter has been __added__ if just the new parameter information is present.
> __NB:__ Parameter has been __removed__ if parameter information isn't present.

### Software dependencies

Note, since the pipeline is now using Nextflow DSL2, each process will be run with its own [Biocontainer](https://biocontainers.pro/#/registry). This means that on occasion it is entirely possible for the pipeline to be using different versions of the same tool. However, the overall software dependency changes compared to the last release have been listed below for reference.

<!---
TODO: update all new dependencies

| Dependency    | Old version | New version |
|---------------|-------------|-------------|
| `` |  |  |
| `` |  |  |
| `` |  |  |
| `` |  |  |
| `deeptools`   | 3.4.3       | 3.5.1       |
| `fastqc`      |  | 0.11.9 |
| `` |  |  |
| `trim-galore` |  |  |
| `samtools` |  |  |
| `` |  |  |
| `` |  |  |
| `` |  |  |
| `` |  |  |
| `` |  |  |

| `multiqc`   | 1.10        | 1.13        |
| `samtools`  | 1.10        | 1.13        |

-->

> __NB:__ Dependency has been __updated__ if both old and new version information is present.
> __NB:__ Dependency has been __added__ if just the new version information is present.
> __NB:__ Dependency has been __removed__ if version information isn't present.

## [1.2.2] - 2021-04-22

* [#206](https://github.com/nf-core/chipseq/issues/206) - Minor patch release to fix Conda environment

### `Dependencies`

* Update r-base `3.6.2` -> `3.6.3`
* Update r-xfun `0.15` -> `0.20`

## [1.2.1] - 2020-07-29

* [#171](https://github.com/nf-core/chipseq/issues/171) - Minor patch release to update pipeline schema

## [1.2.0] - 2020-07-02

### `Added`

* [#138](https://github.com/nf-core/chipseq/issues/138) - Add social preview image
* [#153](https://github.com/nf-core/chipseq/issues/153) - Add plotHeatmap
* [#159](https://github.com/nf-core/chipseq/issues/159) - expose bwa mem -T parameter
* [nf-core/atacseq#63](https://github.com/nf-core/atacseq/issues/63) - Added multicore support for Trim Galore!
* [nf-core/atacseq#75](https://github.com/nf-core/atacseq/issues/75) - Include gene annotation versions in multiqc report
* [nf-core/atacseq#76](https://github.com/nf-core/atacseq/issues/76) - featureCounts coupled to DESeq2
* [nf-core/atacseq#79](https://github.com/nf-core/atacseq/issues/79) - Parallelize DESeq2
* [nf-core/atacseq#97](https://github.com/nf-core/atacseq/issues/97) - PBC1, PBC2 from pipeline?
* [nf-core/atacseq#107](https://github.com/nf-core/atacseq/issues/107) - Add options to change MACS2 parameters
* Regenerated screenshots and added collapsible sections for output files in `docs/output.md`
* Update template to tools `1.9`
* Replace `set` with `tuple` and `file()` with `path()` in all processes
* Capitalise process names
* Parameters:
    * `--bwa_min_score` to set minimum alignment score for BWA MEM
    * `--macs_fdr` to provide FDR threshold for MACS2 peak calling
    * `--macs_pvalue` to provide p-value threshold for MACS2 peak calling
    * `--skip_peak_qc` to skip MACS2 peak QC plot generation
    * `--skip_peak_annotation` to skip annotation of MACS2 and consensus peaks with HOMER
    * `--skip_consensus_peaks` to skip consensus peak generation
    * `--deseq2_vst` to use variance stabilizing transformation (VST) instead of regularized log transformation (rlog) with DESeq2
    * `--publish_dir_mode` to customise method of publishing results to output directory [nf-core/tools#585](https://github.com/nf-core/tools/issues/585)

### `Removed`

* `--tss_bed` parameter

### `Fixed`

* [#118](https://github.com/nf-core/chipseq/issues/118) - Running on with SGE
* [#132](https://github.com/nf-core/chipseq/issues/132) - BigWig Error: sort: cannot create temporary file in '': Read-only file system
* [#154](https://github.com/nf-core/chipseq/issues/154) - computeMatrix.val.mat.gz files not zipped
* [nf-core/atacseq#71](https://github.com/nf-core/atacseq/issues/71) - consensus_peaks.mLb.clN.boolean.intersect.plot.pdf not generated
* [nf-core/atacseq#73](https://github.com/nf-core/atacseq/issues/73) - macs_annotatePeaks.mLb.clN.summary.txt file is not created
* [nf-core/atacseq#86](https://github.com/nf-core/atacseq/issues/86) - bug in the plot_homer_annotatepeaks.r script
* [nf-core/atacseq#102](https://github.com/nf-core/atacseq/issues/102) - Incorrect Group ID assigned by featurecounts_deseq2.r
* [nf-core/atacseq#109](https://github.com/nf-core/atacseq/issues/109) - Specify custom gtf but gene bed is not generated from that gtf?
* Make executables in `bin/` compatible with Python 3

### `Dependencies`

* Add bioconductor-biocparallel `1.20.0`
* Add markdown `3.2.2`
* Add pigz `2.3.4`
* Add pygments `2.6.1`
* Add pymdown-extensions `7.1`
* Add python `3.7.6`
* Add r-reshape2 `1.4.4`
* Add r-tidyr `1.1.0`
* Update bedtools `2.27.1` -> `2.29.2`
* Update bioconductor-deseq2 `1.20.0` -> `1.26.0`
* Update bioconductor-vsn `3.46.0` -> `3.54.0`
* Update deeptools `3.2.1` -> `3.4.3`
* Update fastqc `0.11.8` -> `0.11.9`
* Update gawk `4.2.1` -> `5.1.0`
* Update homer `4.9.1` -> `4.11`
* Update macs2 `2.1.2` -> `2.2.7.1`
* Update multiqc `1.7` -> `1.8`
* Update phantompeakqualtools `1.2` -> `1.2.2`
* Update picard `2.19.0` -> `2.23.1`
* Update pysam `0.15.2` -> `0.15.3`
* Update r-base `3.4.1` -> `3.6.2`
* Update r-ggplot2 `3.1.0` -> `3.3.2`
* Update r-lattice `0.20_35` -> `0.20_41`
* Update r-optparse `1.6.0` -> `1.6.6`
* Update r-pheatmap `1.0.10` -> `1.0.12`
* Update r-scales `1.0.0` -> `1.1.1`
* Update r-upsetr `1.3.3` -> `1.4.0`
* Update r-xfun `0.3` -> `0.15`
* Update samtools `1.9` -> `1.10`
* Update subread `1.6.4` -> `2.0.1`
* Update trim-galore `0.5.0` -> `0.6.5`
* Update ucsc-bedgraphtobigwig `377` -> `357`

## [1.1.0] - 2019-11-05

### `Added`

* [nf-core/atacseq#46](https://github.com/nf-core/atacseq/issues/46) - Missing gene_bed path in igenomes config
* Update template to tools `1.7`
* Add `--trim_nextseq` parameter
* Add `CITATIONS.md` file
* Capitalised process names

### `Fixed`

* Change all parameters from `camelCase` to `snake_case` (see [Deprecated](#Deprecated))
* [nf-core/atacseq#44](https://github.com/nf-core/atacseq/issues/44) - Output directory missing: macs2/consensus/deseq2
* [nf-core/atacseq#45](https://github.com/nf-core/atacseq/issues/45) - Wrong x-axis scale for the HOMER: Peak annotation Counts tab plot?
* [nf-core/atacseq#46](https://github.com/nf-core/atacseq/issues/46) - Stage blacklist file in channel properly
* [nf-core/atacseq#50](https://github.com/nf-core/atacseq/issues/50) - HOMER number of peaks does not correspond to found MACS2 peaks
* Fixed bug in UpSetR peak intersection plot
* Increase default resource requirements in `base.config`
* Increase process-specific requirements based on user-reported failures

### `Dependencies`

* Update Nextflow `0.32.0` -> `19.10.0`

### `Deprecated`

| Deprecated                   | Replacement               |
|------------------------------|---------------------------|
| `--design`                   | `--input`                 |
| `--singleEnd`                | `--single_end`            |
| `--saveGenomeIndex`          | `--save_reference`        |
| `--skipTrimming`             | `--skip_trimming`         |
| `--saveTrimmed`              | `--save_trimmed`          |
| `--keepDups`                 | `--keep_dups`             |
| `--keepMultiMap`             | `--keep_multi_map`        |
| `--saveAlignedIntermediates` | `--save_align_intermeds`  |
| `--narrowPeak`               | `--narrow_peak`           |
| `--saveMACSPileup`           | `--save_macs_pileup`      |
| `--skipDiffAnalysis`         | `--skip_diff_analysis`    |
| `--skipFastQC`               | `--skip_fastqc`           |
| `--skipPicardMetrics`        | `--skip_picard_metrics`   |
| `--skipPreseq`               | `--skip_preseq`           |
| `--skipPlotProfile`          | `--skip_plot_profile`     |
| `--skipPlotFingerprint`      | `--skip_plot_fingerprint` |
| `--skipSpp`                  | `--skip_spp`              |
| `--skipIGV`                  | `--skip_igv`              |
| `--skipMultiQC`              | `--skip_multiqc`          |

## [1.0.0] - 2019-06-06

Initial release of nf-core/chipseq pipeline.

### `Added`

* Raw read QC (FastQC)
* Adapter trimming (Trim Galore!)
* Map and filter reads (BWA, picard, SAMtools, BEDTools, BAMTools, Pysam)
* Create library-size normalised bigWig tracks (BEDTools, bedGraphToBigWig)
* Alignment QC metrics (Preseq, picard)
* ChIP-seq QC metrics (deepTools, phantompeakqualtools)
* Call and annotate broad/narrow peaks (MACS2, HOMER)
* Create consensus set of peaks per antibody (BEDTools)
* Quantification and differential binding analysis (featureCounts, DESeq2)
* Collate appropriate files for genome browser visualisation (IGV)
* Collate and present various QC metrics (MultiQC, R)<|MERGE_RESOLUTION|>--- conflicted
+++ resolved
@@ -7,10 +7,7 @@
 
 ### Enhancements & fixes
 
-<<<<<<< HEAD
-=======
 * Update pipeline template to nf-core/tools `2.2`
->>>>>>> a8d14433
 * Port pipeline to the updated Nextflow DSL2 syntax adopted on nf-core/modules
     * Removed `--publish_dir_mode` as it is no longer required for the new syntax
 * Bump minimum Nextflow version from `21.04.0` -> `21.10.3`
