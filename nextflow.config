/*
~~~~~~~~~~~~~~~~~~~~~~~~~~~~~~~~~~~~~~~~~~~~~~~~~~~~~~~~~~~~~~~~~~~~~~~~~~~~~~~~~~~~~~~~
    nf-core/chipseq Nextflow config file
~~~~~~~~~~~~~~~~~~~~~~~~~~~~~~~~~~~~~~~~~~~~~~~~~~~~~~~~~~~~~~~~~~~~~~~~~~~~~~~~~~~~~~~~
    Default config options for all compute environments
----------------------------------------------------------------------------------------
*/

// Global default params, used in configs
params {
    // Input options
    input                      = null
    seq_center                 = null
    fragment_size              = 200
    fingerprint_bins           = 500000

    // References
    genome                     = null
    igenomes_base              = 's3://ngi-igenomes/igenomes'
    igenomes_ignore            = false
    save_reference             = false

    // Options: Trimming
    clip_r1                    = null
    clip_r2                    = null
    three_prime_clip_r1        = null
    three_prime_clip_r2        = null
    trim_nextseq               = null
    skip_trimming              = false
    save_trimmed               = false

    // Options: Alignment
    aligner                    = 'bwa'
    bwa_min_score              = null
    keep_dups                  = false
    keep_multi_map             = false
    save_align_intermeds       = false
    save_unaligned             = false

    // Options: Peaks
    narrow_peak                = false
    broad_cutoff               = 0.1
    macs_gsize                 = null
    macs_fdr                   = null
    macs_pvalue                = null
    min_reps_consensus         = 1
    save_macs_pileup           = false
    skip_peak_qc               = false
    skip_peak_annotation       = false
    skip_consensus_peaks       = false

    // Options: DESeq2 QC
    deseq2_vst                 = false
    skip_deseq2_qc             = false

    // Options: QC
    skip_qc                    = false
    skip_fastqc                = false
    skip_picard_metrics        = false
    skip_preseq                = false
    skip_plot_profile          = false
    skip_plot_fingerprint      = false
    skip_spp                   = false
    skip_igv                   = false
    skip_multiqc               = false

    // Options: Config
    bamtools_filter_pe_config  = "$projectDir/assets/bamtools_filter_pe.json"
    bamtools_filter_se_config  = "$projectDir/assets/bamtools_filter_se.json"

    // MultiQC options
    multiqc_config             = null
    multiqc_title              = null
    max_multiqc_email_size     = '25.MB'

    // Boilerplate options
    outdir                     = null
    tracedir                   = "${params.outdir}/pipeline_info"
    publish_dir_mode           = 'copy'
    email                      = null
    email_on_fail              = null
    plaintext_email            = false
    monochrome_logs            = false
    help                       = false
    validate_params            = true
    show_hidden_params         = false
    schema_ignore_params       = 'genomes'
    enable_conda               = false

    // Config options
    custom_config_version      = 'master'
    custom_config_base         = "https://raw.githubusercontent.com/nf-core/configs/${params.custom_config_version}"
    config_profile_description = null
    config_profile_contact     = null
    config_profile_url         = null
    config_profile_name        = null

    // Max resource options
    // Defaults only, expecting to be overwritten
    max_memory                 = '128.GB'
    max_cpus                   = 16
    max_time                   = '240.h'

}

// Load base.config by default for all pipelines
includeConfig 'conf/base.config'

// Load nf-core custom profiles from different Institutions
try {
    includeConfig "${params.custom_config_base}/nfcore_custom.config"
} catch (Exception e) {
    System.err.println("WARNING: Could not load nf-core/config profiles: ${params.custom_config_base}/nfcore_custom.config")
}

<<<<<<< HEAD
// Load igenomes.config if required
if (!params.igenomes_ignore) {
    includeConfig 'conf/igenomes.config'
} else {
    params.genomes = [:]
}
=======
// Load nf-core/chipseq custom profiles from different institutions.
// Warning: Uncomment only if a pipeline-specific instititutional config already exists on nf-core/configs!
// try {
//   includeConfig "${params.custom_config_base}/pipeline/chipseq.config"
// } catch (Exception e) {
//   System.err.println("WARNING: Could not load nf-core/config/chipseq profiles: ${params.custom_config_base}/pipeline/chipseq.config")
// }

>>>>>>> 10573c6d

profiles {
    debug { process.beforeScript = 'echo $HOSTNAME' }
    conda {
        params.enable_conda    = true
        docker.enabled         = false
        singularity.enabled    = false
        podman.enabled         = false
        shifter.enabled        = false
        charliecloud.enabled   = false
    }
    docker {
        docker.enabled         = true
        docker.userEmulation   = true
        singularity.enabled    = false
        podman.enabled         = false
        shifter.enabled        = false
        charliecloud.enabled   = false
    }
    singularity {
        singularity.enabled    = true
        singularity.autoMounts = true
        docker.enabled         = false
        podman.enabled         = false
        shifter.enabled        = false
        charliecloud.enabled   = false
    }
    podman {
        podman.enabled         = true
        docker.enabled         = false
        singularity.enabled    = false
        shifter.enabled        = false
        charliecloud.enabled   = false
    }
    shifter {
        shifter.enabled        = true
        docker.enabled         = false
        singularity.enabled    = false
        podman.enabled         = false
        charliecloud.enabled   = false
    }
    charliecloud {
        charliecloud.enabled   = true
        docker.enabled         = false
        singularity.enabled    = false
        podman.enabled         = false
        shifter.enabled        = false
    }
    test      { includeConfig 'conf/test.config'      }
    test_full { includeConfig 'conf/test_full.config' }
}

// Export these variables to prevent local Python/R libraries from conflicting with those in the container
// The JULIA depot path has been adjusted to a fixed path `/usr/local/share/julia` that needs to be used for packages in the container.
// See https://apeltzer.github.io/post/03-julia-lang-nextflow/ for details on that. Once we have a common agreement on where to keep Julia packages, this is adjustable.

env {
    PYTHONNOUSERSITE = 1
    R_PROFILE_USER   = "/.Rprofile"
    R_ENVIRON_USER   = "/.Renviron"
    JULIA_DEPOT_PATH = "/usr/local/share/julia"
}

// Capture exit codes from upstream processes when piping
process.shell = ['/bin/bash', '-euo', 'pipefail']

def trace_timestamp = new java.util.Date().format( 'yyyy-MM-dd_HH-mm-ss')
timeline {
    enabled = true
    file    = "${params.tracedir}/execution_timeline_${trace_timestamp}.html"
}
report {
    enabled = true
    file    = "${params.tracedir}/execution_report_${trace_timestamp}.html"
}
trace {
    enabled = true
    file    = "${params.tracedir}/execution_trace_${trace_timestamp}.txt"
}
dag {
    enabled = true
    file    = "${params.tracedir}/pipeline_dag_${trace_timestamp}.svg"
}

manifest {
    name            = 'nf-core/chipseq'
    author          = 'Philip Ewels, Jose Espinosa-Carrasco, Harshil Patel'
    homePage        = 'https://github.com/nf-core/chipseq'
    description     = 'ChIP-seq peak-calling and differential analysis pipeline.'
    mainScript      = 'main.nf'
    nextflowVersion = '!>=21.10.3'
    version         = '1.3.0dev'
}

// Load modules.config for DSL2 module specific options
includeConfig 'conf/modules.config'

// Function to ensure that resource requirements don't go beyond
// a maximum limit
def check_max(obj, type) {
    if (type == 'memory') {
        try {
            if (obj.compareTo(params.max_memory as nextflow.util.MemoryUnit) == 1)
                return params.max_memory as nextflow.util.MemoryUnit
            else
                return obj
        } catch (all) {
            println "   ### ERROR ###   Max memory '${params.max_memory}' is not valid! Using default value: $obj"
            return obj
        }
    } else if (type == 'time') {
        try {
            if (obj.compareTo(params.max_time as nextflow.util.Duration) == 1)
                return params.max_time as nextflow.util.Duration
            else
                return obj
        } catch (all) {
            println "   ### ERROR ###   Max time '${params.max_time}' is not valid! Using default value: $obj"
            return obj
        }
    } else if (type == 'cpus') {
        try {
            return Math.min( obj, params.max_cpus as int )
        } catch (all) {
            println "   ### ERROR ###   Max cpus '${params.max_cpus}' is not valid! Using default value: $obj"
            return obj
        }
    }
}<|MERGE_RESOLUTION|>--- conflicted
+++ resolved
@@ -113,14 +113,12 @@
     System.err.println("WARNING: Could not load nf-core/config profiles: ${params.custom_config_base}/nfcore_custom.config")
 }
 
-<<<<<<< HEAD
 // Load igenomes.config if required
 if (!params.igenomes_ignore) {
     includeConfig 'conf/igenomes.config'
 } else {
     params.genomes = [:]
 }
-=======
 // Load nf-core/chipseq custom profiles from different institutions.
 // Warning: Uncomment only if a pipeline-specific instititutional config already exists on nf-core/configs!
 // try {
@@ -129,7 +127,6 @@
 //   System.err.println("WARNING: Could not load nf-core/config/chipseq profiles: ${params.custom_config_base}/pipeline/chipseq.config")
 // }
 
->>>>>>> 10573c6d
 
 profiles {
     debug { process.beforeScript = 'echo $HOSTNAME' }
