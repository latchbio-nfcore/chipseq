--- conflicted
+++ resolved
@@ -258,16 +258,8 @@
 // Capture exit codes from upstream processes when piping
 process.shell = ['/bin/bash', '-euo', 'pipefail']
 
-<<<<<<< HEAD
-// Set default registry for Docker and Podman independent of -profile
-// Will not be used unless Docker / Podman are enabled
-// Set to your registry if you have a mirror of containers
-docker.registry = 'quay.io'
-podman.registry = 'quay.io'
-=======
 // Disable process selector warnings by default. Use debug profile to enable warnings.
 nextflow.enable.configProcessNamesValidation = false
->>>>>>> 220d815c
 
 def trace_timestamp = new java.util.Date().format( 'yyyy-MM-dd_HH-mm-ss')
 timeline {
