--- conflicted
+++ resolved
@@ -43,13 +43,4 @@
   - bioconda::bioconductor-org.hs.eg.db=3.5.0
   - bioconda::bioconductor-bsgenome.mmusculus.ucsc.mm10=1.4.0
   - bioconda::bioconductor-org.mm.eg.db=3.5.0
-<<<<<<< HEAD
-  - deeptools=3.1.1
-  - bioconda::r-spp=1.15.2
-=======
-  - bioconda::r-spp=1.15.2
-  - bioconda::r-ngsplot=2.63
-  - bioconda::r-ngsplotdb-hg19=3.00
-  - bioconda::r-ngsplotdb-hg38=3.00
-  - bioconda::r-ngsplotdb-mm10=3.00
->>>>>>> a27e2b5e
+  - bioconda::r-spp=1.15.2