--- conflicted
+++ resolved
@@ -6,17 +6,11 @@
   - bioconda
   - defaults
 dependencies:
-<<<<<<< HEAD
-  - conda-forge::python=3.7.3
-  - conda-forge::markdown=3.1.1
+  ## conda-forge packages
+  - conda-forge::python=3.7.6
+  - conda-forge::markdown=3.2.1
   - conda-forge::pymdown-extensions=6.0
   - conda-forge::pygments=2.5.2
-  # TODO nf-core: Add required software dependencies here
-  - bioconda::fastqc=0.11.8
-  - bioconda::multiqc=1.7
-=======
-  ## conda-forge packages
-  - conda-forge::gawk=5.0.1
   - conda-forge::r-base=3.6.2
   - conda-forge::r-optparse=1.6.4
   - conda-forge::r-rcolorbrewer=1.1_2
@@ -24,9 +18,10 @@
   - conda-forge::r-tidyr=1.0.2
   - conda-forge::r-scales=1.1.0
   - conda-forge::r-pheatmap=1.0.12
-  - conda-forge::r-lattice=0.20_38
+  - conda-forge::r-lattice=0.20_40
   - conda-forge::r-upsetr=1.4.0
   - conda-forge::r-xfun=0.12
+  - conda-forge::gawk=5.0.1
   - conda-forge::pigz=2.3.4               ## Required for TrimGalore multi-threading
 
   ## bioconda packages
@@ -34,7 +29,7 @@
   - bioconda::trim-galore=0.6.5
   - bioconda::bwa=0.7.17
   - bioconda::samtools=1.9
-  - bioconda::picard=2.21.8
+  - bioconda::picard=2.21.9
   - bioconda::bamtools=2.5.1
   - bioconda::pysam=0.15.4
   - bioconda::bedtools=2.29.2
@@ -48,5 +43,4 @@
   - bioconda::multiqc=1.8
   - bioconda::bioconductor-biocparallel=1.20.0
   - bioconda::bioconductor-deseq2=1.26.0
-  - bioconda::bioconductor-vsn=3.54.0
->>>>>>> 190c415c
+  - bioconda::bioconductor-vsn=3.54.0