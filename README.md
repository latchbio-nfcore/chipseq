--- conflicted
+++ resolved
@@ -16,23 +16,11 @@
 
 ## Introduction
 
-<<<<<<< HEAD
 **nfcore/chipseq** is a bioinformatics analysis pipeline used for Chromatin ImmunopreciPitation sequencing (ChIP-seq) data.
-=======
-<!-- TODO nf-core: Write a 1-2 sentence summary of what data the pipeline is for and what it does -->
-
-**nf-core/chipseq** is a bioinformatics best-practice analysis pipeline for ChIP-seq peak-calling and differential analysis pipeline..
->>>>>>> d9f7f50d
 
 On release, automated continuous integration tests run the pipeline on a [full-sized dataset](https://github.com/nf-core/test-datasets/tree/chipseq#full-test-dataset-origin) on the AWS cloud infrastructure. The dataset consists of FoxA1 (transcription factor) and EZH2 (histone,mark) IP experiments from _Franco et al. 2015_ ([GEO: GSE59530](https://www.ncbi.nlm.nih.gov/geo/query/acc.cgi?acc=GSE59530), [PMID: 25752574](https://pubmed.ncbi.nlm.nih.gov/25752574/)) and _Popovic et al. 2014_ ([GEO: GSE57632](https://www.ncbi.nlm.nih.gov/geo/query/acc.cgi?acc=GSE57632), [PMID: 25188243](https://pubmed.ncbi.nlm.nih.gov/25188243/)), respectively. This ensures that the pipeline runs on AWS, has sensible resource allocation defaults set to run on real-world datasets, and permits the persistent storage of results to benchmark between pipeline releases and other analysis sources. The results obtained from running the full-sized tests can be viewed on the [nf-core website](https://nf-co.re/chipseq/results).
 
-<<<<<<< HEAD
 The pipeline is built using [Nextflow](https://www.nextflow.io), a workflow tool to run tasks across multiple compute infrastructures in a very portable manner. It uses Docker/Singularity containers making installation trivial and results highly reproducible. The [Nextflow DSL2](https://www.nextflow.io/docs/latest/dsl2.html) implementation of this pipeline uses one container per process which makes it much easier to maintain and update software dependencies. Where possible, these processes have been submitted to and installed from [nf-core/modules](https://github.com/nf-core/modules) in order to make them available to all nf-core pipelines, and to everyone within the Nextflow community!
-=======
-<!-- TODO nf-core: Add full-sized test dataset and amend the paragraph below if applicable -->
-
-On release, automated continuous integration tests run the pipeline on a full-sized dataset on the AWS cloud infrastructure. This ensures that the pipeline runs on AWS, has sensible resource allocation defaults set to run on real-world datasets, and permits the persistent storage of results to benchmark between pipeline releases and other analysis sources. The results obtained from the full-sized test can be viewed on the [nf-core website](https://nf-co.re/chipseq/results).
->>>>>>> d9f7f50d
 
 ## Pipeline summary
 
@@ -74,34 +62,12 @@
 
 3. Download the pipeline and test it on a minimal dataset with a single command:
 
-<<<<<<< HEAD
-    ```console
-    nextflow run nf-core/chipseq -profile test,YOURPROFILE --outdir <OUTDIR>
-    ```
-=======
    ```console
    nextflow run nf-core/chipseq -profile test,YOURPROFILE --outdir <OUTDIR>
    ```
->>>>>>> d9f7f50d
 
    Note that some form of configuration will be needed so that Nextflow knows how to fetch the required software. This is usually done in the form of a config profile (`YOURPROFILE` in the example command above). You can chain multiple config profiles in a comma-separated string.
 
-<<<<<<< HEAD
-    > * The pipeline comes with config profiles called `docker`, `singularity`, `podman`, `shifter`, `charliecloud` and `conda` which instruct the pipeline to use the named tool for software management. For example, `-profile test,docker`.
-    > * Please check [nf-core/configs](https://github.com/nf-core/configs#documentation) to see if a custom config file to run nf-core pipelines already exists for your Institute. If so, you can simply use `-profile <institute>` in your command. This will enable either `docker` or `singularity` and set the appropriate execution settings for your local compute environment.
-    > * If you are using `singularity`, please use the [`nf-core download`](https://nf-co.re/tools/#downloading-pipelines-for-offline-use) command to download images first, before running the pipeline. Setting the [`NXF_SINGULARITY_CACHEDIR` or `singularity.cacheDir`](https://www.nextflow.io/docs/latest/singularity.html?#singularity-docker-hub) Nextflow options enables you to store and re-use the images from a central location for future pipeline runs.
-    > * If you are using `conda`, it is highly recommended to use the [`NXF_CONDA_CACHEDIR` or `conda.cacheDir`](https://www.nextflow.io/docs/latest/conda.html) settings to store the environments in a central location for future pipeline runs.
-
-4. Start running your own analysis!
-
-    ```bash
-    nextflow run nf-core/chipseq \
-        --input samplesheet.csv \
-        --outdir <OUTDIR> \
-        --genome GRCh37 \
-        -profile <docker/singularity/podman/conda/institute>
-    ```
-=======
    > - The pipeline comes with config profiles called `docker`, `singularity`, `podman`, `shifter`, `charliecloud` and `conda` which instruct the pipeline to use the named tool for software management. For example, `-profile test,docker`.
    > - Please check [nf-core/configs](https://github.com/nf-core/configs#documentation) to see if a custom config file to run nf-core pipelines already exists for your Institute. If so, you can simply use `-profile <institute>` in your command. This will enable either `docker` or `singularity` and set the appropriate execution settings for your local compute environment.
    > - If you are using `singularity`, please use the [`nf-core download`](https://nf-co.re/tools/#downloading-pipelines-for-offline-use) command to download images first, before running the pipeline. Setting the [`NXF_SINGULARITY_CACHEDIR` or `singularity.cacheDir`](https://www.nextflow.io/docs/latest/singularity.html?#singularity-docker-hub) Nextflow options enables you to store and re-use the images from a central location for future pipeline runs.
@@ -114,7 +80,6 @@
    ```console
    nextflow run nf-core/chipseq --input samplesheet.csv --outdir <OUTDIR> --genome GRCh37 -profile <docker/singularity/podman/shifter/charliecloud/conda/institute>
    ```
->>>>>>> d9f7f50d
 
 See [usage docs](https://nf-co.re/chipseq/usage) for all of the available options when running the pipeline.
 
@@ -124,13 +89,7 @@
 
 ## Credits
 
-<<<<<<< HEAD
 These scripts were originally written by Chuan Wang ([@chuan-wang](https://github.com/chuan-wang)) and Phil Ewels ([@ewels](https://github.com/ewels)) for use at the [National Genomics Infrastructure](https://portal.scilifelab.se/genomics/) at [SciLifeLab](http://www.scilifelab.se/) in Stockholm, Sweden. The pipeline was re-implemented by Harshil Patel ([@drpatelh](https://github.com/drpatelh)) from [Seqera Labs, Spain](https://seqera.io/) and converted to Nextflow DSL2 by Jose Espinosa-Carrasco ([@JoseEspinosa](https://github.com/JoseEspinosa)) from [The Comparative Bioinformatics Group](https://www.crg.eu/en/cedric_notredame) at [The Centre for Genomic Regulation, Spain](https://www.crg.eu/).
-=======
-nf-core/chipseq was originally written by Philip Ewels, Jose Espinosa-Carrasco, Harshil Patel.
-
-We thank the following people for their extensive assistance in the development of this pipeline:
->>>>>>> d9f7f50d
 
 Many thanks to others who have helped out and contributed along the way too, including (but not limited to): [@apeltzer](https://github.com/apeltzer), [@bc2zb](https://github.com/bc2zb), [@crickbabs](https://github.com/crickbabs), [@drejom](https://github.com/drejom), [@houghtos](https://github.com/houghtos), [@KevinMenden](https://github.com/KevinMenden), [@mashehu](https://github.com/mashehu), [@pditommaso](https://github.com/pditommaso), [@Rotholandus](https://github.com/Rotholandus), [@sofiahaglund](https://github.com/sofiahaglund), [@tiagochst](https://github.com/tiagochst) and [@winni2k](https://github.com/winni2k).
 
@@ -144,11 +103,6 @@
 
 If you use nf-core/chipseq for your analysis, please cite it using the following doi: [10.5281/zenodo.3240506](https://doi.org/10.5281/zenodo.3240506)
 
-<<<<<<< HEAD
-=======
-<!-- TODO nf-core: Add bibliography of tools and data used in your pipeline -->
-
->>>>>>> d9f7f50d
 An extensive list of references for the tools used by the pipeline can be found in the [`CITATIONS.md`](CITATIONS.md) file.
 
 You can cite the `nf-core` publication as follows:
