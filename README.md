# ![nf-core/chipseq](docs/images/nf-core-chipseq_logo.png)

<<<<<<< HEAD
**ChIP-seq peak-calling and differential analysis pipeline.**.

=======
>>>>>>> 190c415c
[![GitHub Actions CI Status](https://github.com/nf-core/chipseq/workflows/nf-core%20CI/badge.svg)](https://github.com/nf-core/chipseq/actions)
[![GitHub Actions Linting Status](https://github.com/nf-core/chipseq/workflows/nf-core%20linting/badge.svg)](https://github.com/nf-core/chipseq/actions)
[![Nextflow](https://img.shields.io/badge/nextflow-%E2%89%A519.10.0-brightgreen.svg)](https://www.nextflow.io/)

[![install with bioconda](https://img.shields.io/badge/install%20with-bioconda-brightgreen.svg)](http://bioconda.github.io/)
[![Docker](https://img.shields.io/docker/automated/nfcore/chipseq.svg)](https://hub.docker.com/r/nfcore/chipseq/)
[![DOI](https://zenodo.org/badge/DOI/10.5281/zenodo.3240506.svg)](https://doi.org/10.5281/zenodo.3240506)

## Introduction

<<<<<<< HEAD
The pipeline is built using [Nextflow](https://www.nextflow.io), a workflow tool to run tasks across multiple compute infrastructures in a very portable manner. It comes with docker containers making installation trivial and results highly reproducible.

=======
**nfcore/chipseq** is a bioinformatics analysis pipeline used for Chromatin ImmunopreciPitation sequencing (ChIP-seq) data.

The pipeline is built using [Nextflow](https://www.nextflow.io), a workflow tool to run tasks across multiple compute infrastructures in a very portable manner. It comes with docker containers making installation trivial and results highly reproducible.

## Pipeline summary

1. Raw read QC ([`FastQC`](https://www.bioinformatics.babraham.ac.uk/projects/fastqc/))
2. Adapter trimming ([`Trim Galore!`](https://www.bioinformatics.babraham.ac.uk/projects/trim_galore/))
3. Alignment ([`BWA`](https://sourceforge.net/projects/bio-bwa/files/))
4. Mark duplicates ([`picard`](https://broadinstitute.github.io/picard/))
5. Merge alignments from multiple libraries of the same sample ([`picard`](https://broadinstitute.github.io/picard/))
    1. Re-mark duplicates ([`picard`](https://broadinstitute.github.io/picard/))
    2. Filtering to remove:
        * reads mapping to blacklisted regions ([`SAMtools`](https://sourceforge.net/projects/samtools/files/samtools/), [`BEDTools`](https://github.com/arq5x/bedtools2/))
        * reads that are marked as duplicates ([`SAMtools`](https://sourceforge.net/projects/samtools/files/samtools/))
        * reads that arent marked as primary alignments ([`SAMtools`](https://sourceforge.net/projects/samtools/files/samtools/))
        * reads that are unmapped ([`SAMtools`](https://sourceforge.net/projects/samtools/files/samtools/))
        * reads that map to multiple locations ([`SAMtools`](https://sourceforge.net/projects/samtools/files/samtools/))
        * reads containing > 4 mismatches ([`BAMTools`](https://github.com/pezmaster31/bamtools))
        * reads that have an insert size > 2kb ([`BAMTools`](https://github.com/pezmaster31/bamtools); *paired-end only*)
        * reads that map to different chromosomes ([`Pysam`](http://pysam.readthedocs.io/en/latest/installation.html); *paired-end only*)
        * reads that arent in FR orientation ([`Pysam`](http://pysam.readthedocs.io/en/latest/installation.html); *paired-end only*)
        * reads where only one read of the pair fails the above criteria ([`Pysam`](http://pysam.readthedocs.io/en/latest/installation.html); *paired-end only*)
    3. Alignment-level QC and estimation of library complexity ([`picard`](https://broadinstitute.github.io/picard/), [`Preseq`](http://smithlabresearch.org/software/preseq/))
    4. Create normalised bigWig files scaled to 1 million mapped reads ([`BEDTools`](https://github.com/arq5x/bedtools2/), [`bedGraphToBigWig`](http://hgdownload.soe.ucsc.edu/admin/exe/))
    5. Generate gene-body meta-profile from bigWig files ([`deepTools`](https://deeptools.readthedocs.io/en/develop/content/tools/plotProfile.html))
    6. Calculate genome-wide IP enrichment relative to control ([`deepTools`](https://deeptools.readthedocs.io/en/develop/content/tools/plotFingerprint.html))
    7. Calculate strand cross-correlation peak and ChIP-seq quality measures including NSC and RSC ([`phantompeakqualtools`](https://github.com/kundajelab/phantompeakqualtools))
    8. Call broad/narrow peaks ([`MACS2`](https://github.com/taoliu/MACS))
    9. Annotate peaks relative to gene features ([`HOMER`](http://homer.ucsd.edu/homer/download.html))
    10. Create consensus peakset across all samples and create tabular file to aid in the filtering of the data ([`BEDTools`](https://github.com/arq5x/bedtools2/))
    11. Count reads in consensus peaks ([`featureCounts`](http://bioinf.wehi.edu.au/featureCounts/))
    12. Differential binding analysis, PCA and clustering ([`R`](https://www.r-project.org/), [`DESeq2`](https://bioconductor.org/packages/release/bioc/html/DESeq2.html))
6. Create IGV session file containing bigWig tracks, peaks and differential sites for data visualisation ([`IGV`](https://software.broadinstitute.org/software/igv/)).
7. Present QC for raw read, alignment, peak-calling and differential binding results ([`MultiQC`](http://multiqc.info/), [`R`](https://www.r-project.org/))

>>>>>>> 190c415c
## Quick Start

i. Install [`nextflow`](https://nf-co.re/usage/installation)

<<<<<<< HEAD
ii. Install either [`Docker`](https://docs.docker.com/engine/installation/) or [`Singularity`](https://www.sylabs.io/guides/3.0/user-guide/) for full pipeline reproducibility (please only use [`Conda`](https://conda.io/miniconda.html) as a last resort; see [docs](https://nf-co.re/usage/configuration#basic-configuration-profiles))
=======
ii. Install one of [`docker`](https://docs.docker.com/engine/installation/), [`singularity`](https://www.sylabs.io/guides/3.0/user-guide/) or [`conda`](https://conda.io/miniconda.html)
>>>>>>> 190c415c

iii. Download the pipeline and test it on a minimal dataset with a single command

```bash
nextflow run nf-core/chipseq -profile test,<docker/singularity/conda/institute>
```

<<<<<<< HEAD
> Please check [nf-core/configs](https://github.com/nf-core/configs#documentation) to see if a custom config file to run nf-core pipelines already exists for your Institute. If so, you can simply use `-profile <institute>` in your command. This will enable either `docker` or `singularity` and set the appropriate execution settings for your local compute environment.

iv. Start running your own analysis!

<!-- TODO nf-core: Update the default command above used to run the pipeline -->

```bash
nextflow run nf-core/chipseq -profile <docker/singularity/conda/institute> --reads '*_R{1,2}.fastq.gz' --genome GRCh37
=======
> Please check [nf-core/configs](https://github.com/nf-core/configs#documentation) to see if a custom config file to run nf-core pipelines already exists for your Institute. If so, you can simply use `-profile institute` in your command. This will enable either `docker` or `singularity` and set the appropriate execution settings for your local compute environment.

iv. Start running your own analysis!

```bash
nextflow run nf-core/chipseq -profile <docker/singularity/conda/institute> --input design.csv --genome GRCh37
>>>>>>> 190c415c
```

See [usage docs](docs/usage.md) for all of the available options when running the pipeline.

## Documentation

The nf-core/chipseq pipeline comes with documentation about the pipeline, found in the `docs/` directory:

1. [Installation](https://nf-co.re/usage/installation)
2. Pipeline configuration
    * [Local installation](https://nf-co.re/usage/local_installation)
    * [Adding your own system config](https://nf-co.re/usage/adding_own_config)
    * [Reference genomes](https://nf-co.re/usage/reference_genomes)
3. [Running the pipeline](docs/usage.md)
4. [Output and how to interpret the results](docs/output.md)
5. [Troubleshooting](https://nf-co.re/usage/troubleshooting)

## Credits

<<<<<<< HEAD
nf-core/chipseq was originally written by Philip Ewels.
=======
These scripts were orginally written by Chuan Wang ([@chuan-wang](https://github.com/chuan-wang)) and Phil Ewels ([@ewels](https://github.com/ewels)) for use at the [National Genomics Infrastructure](https://portal.scilifelab.se/genomics/) at [SciLifeLab](http://www.scilifelab.se/) in Stockholm, Sweden. It has since been re-implemented by Harshil Patel ([@drpatelh](https://github.com/drpatelh)) from [The Bioinformatics & Biostatistics Group](https://www.crick.ac.uk/research/science-technology-platforms/bioinformatics-and-biostatistics/) at [The Francis Crick Institute](https://www.crick.ac.uk/), London.

Many thanks to others who have helped out along the way too, including (but not limited to): [@apeltzer](https://github.com/apeltzer), [@bc2zb](https://github.com/bc2zb), [@drejom](https://github.com/drejom), [@KevinMenden](https://github.com/KevinMenden), [@crickbabs](https://github.com/crickbabs), [@pditommaso](https://github.com/pditommaso).
>>>>>>> 190c415c

## Contributions and Support

If you would like to contribute to this pipeline, please see the [contributing guidelines](.github/CONTRIBUTING.md).

For further information or help, don't hesitate to get in touch on [Slack](https://nfcore.slack.com/channels/chipseq) (you can join with [this invite](https://nf-co.re/join/slack)).

## Citation

<<<<<<< HEAD
<!-- TODO nf-core: Add citation for pipeline after first release. Uncomment lines below and update Zenodo doi. -->
<!-- If you use  nf-core/chipseq for your analysis, please cite it using the following doi: [10.5281/zenodo.XXXXXX](https://doi.org/10.5281/zenodo.XXXXXX) -->

You can cite the `nf-core` publication as follows:

> **The nf-core framework for community-curated bioinformatics pipelines.**
>
> Philip Ewels, Alexander Peltzer, Sven Fillinger, Harshil Patel, Johannes Alneberg, Andreas Wilm, Maxime Ulysse Garcia, Paolo Di Tommaso & Sven Nahnsen.
>
> _Nat Biotechnol._ 2020 Feb 13. doi: [10.1038/s41587-020-0439-x](https://dx.doi.org/10.1038/s41587-020-0439-x).  
> ReadCube: [Full Access Link](https://rdcu.be/b1GjZ)
=======
If you use nf-core/chipseq for your analysis, please cite it using the following doi: [10.5281/zenodo.3240506](https://doi.org/10.5281/zenodo.3240506)

You can cite the `nf-core` pre-print as follows:  
> Ewels PA, Peltzer A, Fillinger S, Alneberg JA, Patel H, Wilm A, Garcia MU, Di Tommaso P, Nahnsen S. **nf-core: Community curated bioinformatics pipelines**. *bioRxiv*. 2019. p. 610741. [doi: 10.1101/610741](https://www.biorxiv.org/content/10.1101/610741v1).

An extensive list of references for the tools used by the pipeline can be found in the [`CITATIONS.md`](CITATIONS.md) file.
>>>>>>> 190c415c
<|MERGE_RESOLUTION|>--- conflicted
+++ resolved
@@ -1,10 +1,5 @@
 # ![nf-core/chipseq](docs/images/nf-core-chipseq_logo.png)
 
-<<<<<<< HEAD
-**ChIP-seq peak-calling and differential analysis pipeline.**.
-
-=======
->>>>>>> 190c415c
 [![GitHub Actions CI Status](https://github.com/nf-core/chipseq/workflows/nf-core%20CI/badge.svg)](https://github.com/nf-core/chipseq/actions)
 [![GitHub Actions Linting Status](https://github.com/nf-core/chipseq/workflows/nf-core%20linting/badge.svg)](https://github.com/nf-core/chipseq/actions)
 [![Nextflow](https://img.shields.io/badge/nextflow-%E2%89%A519.10.0-brightgreen.svg)](https://www.nextflow.io/)
@@ -15,10 +10,6 @@
 
 ## Introduction
 
-<<<<<<< HEAD
-The pipeline is built using [Nextflow](https://www.nextflow.io), a workflow tool to run tasks across multiple compute infrastructures in a very portable manner. It comes with docker containers making installation trivial and results highly reproducible.
-
-=======
 **nfcore/chipseq** is a bioinformatics analysis pipeline used for Chromatin ImmunopreciPitation sequencing (ChIP-seq) data.
 
 The pipeline is built using [Nextflow](https://www.nextflow.io), a workflow tool to run tasks across multiple compute infrastructures in a very portable manner. It comes with docker containers making installation trivial and results highly reproducible.
@@ -55,16 +46,11 @@
 6. Create IGV session file containing bigWig tracks, peaks and differential sites for data visualisation ([`IGV`](https://software.broadinstitute.org/software/igv/)).
 7. Present QC for raw read, alignment, peak-calling and differential binding results ([`MultiQC`](http://multiqc.info/), [`R`](https://www.r-project.org/))
 
->>>>>>> 190c415c
 ## Quick Start
 
 i. Install [`nextflow`](https://nf-co.re/usage/installation)
 
-<<<<<<< HEAD
 ii. Install either [`Docker`](https://docs.docker.com/engine/installation/) or [`Singularity`](https://www.sylabs.io/guides/3.0/user-guide/) for full pipeline reproducibility (please only use [`Conda`](https://conda.io/miniconda.html) as a last resort; see [docs](https://nf-co.re/usage/configuration#basic-configuration-profiles))
-=======
-ii. Install one of [`docker`](https://docs.docker.com/engine/installation/), [`singularity`](https://www.sylabs.io/guides/3.0/user-guide/) or [`conda`](https://conda.io/miniconda.html)
->>>>>>> 190c415c
 
 iii. Download the pipeline and test it on a minimal dataset with a single command
 
@@ -72,23 +58,12 @@
 nextflow run nf-core/chipseq -profile test,<docker/singularity/conda/institute>
 ```
 
-<<<<<<< HEAD
 > Please check [nf-core/configs](https://github.com/nf-core/configs#documentation) to see if a custom config file to run nf-core pipelines already exists for your Institute. If so, you can simply use `-profile <institute>` in your command. This will enable either `docker` or `singularity` and set the appropriate execution settings for your local compute environment.
-
-iv. Start running your own analysis!
-
-<!-- TODO nf-core: Update the default command above used to run the pipeline -->
-
-```bash
-nextflow run nf-core/chipseq -profile <docker/singularity/conda/institute> --reads '*_R{1,2}.fastq.gz' --genome GRCh37
-=======
-> Please check [nf-core/configs](https://github.com/nf-core/configs#documentation) to see if a custom config file to run nf-core pipelines already exists for your Institute. If so, you can simply use `-profile institute` in your command. This will enable either `docker` or `singularity` and set the appropriate execution settings for your local compute environment.
 
 iv. Start running your own analysis!
 
 ```bash
 nextflow run nf-core/chipseq -profile <docker/singularity/conda/institute> --input design.csv --genome GRCh37
->>>>>>> 190c415c
 ```
 
 See [usage docs](docs/usage.md) for all of the available options when running the pipeline.
@@ -108,13 +83,9 @@
 
 ## Credits
 
-<<<<<<< HEAD
-nf-core/chipseq was originally written by Philip Ewels.
-=======
 These scripts were orginally written by Chuan Wang ([@chuan-wang](https://github.com/chuan-wang)) and Phil Ewels ([@ewels](https://github.com/ewels)) for use at the [National Genomics Infrastructure](https://portal.scilifelab.se/genomics/) at [SciLifeLab](http://www.scilifelab.se/) in Stockholm, Sweden. It has since been re-implemented by Harshil Patel ([@drpatelh](https://github.com/drpatelh)) from [The Bioinformatics & Biostatistics Group](https://www.crick.ac.uk/research/science-technology-platforms/bioinformatics-and-biostatistics/) at [The Francis Crick Institute](https://www.crick.ac.uk/), London.
 
 Many thanks to others who have helped out along the way too, including (but not limited to): [@apeltzer](https://github.com/apeltzer), [@bc2zb](https://github.com/bc2zb), [@drejom](https://github.com/drejom), [@KevinMenden](https://github.com/KevinMenden), [@crickbabs](https://github.com/crickbabs), [@pditommaso](https://github.com/pditommaso).
->>>>>>> 190c415c
 
 ## Contributions and Support
 
@@ -124,9 +95,7 @@
 
 ## Citation
 
-<<<<<<< HEAD
-<!-- TODO nf-core: Add citation for pipeline after first release. Uncomment lines below and update Zenodo doi. -->
-<!-- If you use  nf-core/chipseq for your analysis, please cite it using the following doi: [10.5281/zenodo.XXXXXX](https://doi.org/10.5281/zenodo.XXXXXX) -->
+If you use nf-core/chipseq for your analysis, please cite it using the following doi: [10.5281/zenodo.3240506](https://doi.org/10.5281/zenodo.3240506)
 
 You can cite the `nf-core` publication as follows:
 
@@ -136,11 +105,5 @@
 >
 > _Nat Biotechnol._ 2020 Feb 13. doi: [10.1038/s41587-020-0439-x](https://dx.doi.org/10.1038/s41587-020-0439-x).  
 > ReadCube: [Full Access Link](https://rdcu.be/b1GjZ)
-=======
-If you use nf-core/chipseq for your analysis, please cite it using the following doi: [10.5281/zenodo.3240506](https://doi.org/10.5281/zenodo.3240506)
 
-You can cite the `nf-core` pre-print as follows:  
-> Ewels PA, Peltzer A, Fillinger S, Alneberg JA, Patel H, Wilm A, Garcia MU, Di Tommaso P, Nahnsen S. **nf-core: Community curated bioinformatics pipelines**. *bioRxiv*. 2019. p. 610741. [doi: 10.1101/610741](https://www.biorxiv.org/content/10.1101/610741v1).
-
-An extensive list of references for the tools used by the pipeline can be found in the [`CITATIONS.md`](CITATIONS.md) file.
->>>>>>> 190c415c
+An extensive list of references for the tools used by the pipeline can be found in the [`CITATIONS.md`](CITATIONS.md) file.