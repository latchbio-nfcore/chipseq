--- conflicted
+++ resolved
@@ -192,22 +192,8 @@
                     "type": "string",
                     "default": "$baseDir/assets/bamtools_filter_pe.json",
                     "hidden": true,
-<<<<<<< HEAD
                     "description": "BAMTools JSON file with custom filters for paired-end data.",
                     "fa_icon": "fas fa-cog"
-=======
-                    "description": "Method used to save pipeline results to output directory.",
-                    "help_text": "The Nextflow `publishDir` option specifies which intermediate files should be saved to the output directory. This option tells the pipeline what method should be used to move these files. See [Nextflow docs](https://www.nextflow.io/docs/latest/process.html#publishdir) for details.",
-                    "fa_icon": "fas fa-copy",
-                    "enum": [
-                        "symlink",
-                        "rellink",
-                        "link",
-                        "copy",
-                        "copyNoFollow",
-                        "move"
-                    ]
->>>>>>> 43d58829
                 },
                 "bamtools_filter_se_config": {
                     "type": "string",
