{
    "name": "nf-core/chipseq",
    "homePage": "https://github.com/nf-core/chipseq",
    "repos": {
        "https://github.com/nf-core/modules.git": {
            "modules": {
                "nf-core": {
<<<<<<< HEAD
                    "bowtie2/align": {
                        "branch": "master",
                        "git_sha": "5e34754d42cd2d5d248ca8673c0a53cdf5624905"
                    },
                    "bowtie2/build": {
                        "branch": "master",
                        "git_sha": "5e34754d42cd2d5d248ca8673c0a53cdf5624905"
                    },
                    "bwa/index": {
                        "branch": "master",
                        "git_sha": "5e34754d42cd2d5d248ca8673c0a53cdf5624905"
                    },
                    "bwa/mem": {
                        "branch": "master",
                        "git_sha": "5e34754d42cd2d5d248ca8673c0a53cdf5624905"
                    },
                    "chromap/chromap": {
                        "branch": "master",
                        "git_sha": "5e34754d42cd2d5d248ca8673c0a53cdf5624905"
                    },
                    "chromap/index": {
                        "branch": "master",
                        "git_sha": "5e34754d42cd2d5d248ca8673c0a53cdf5624905"
                    },
                    "custom/dumpsoftwareversions": {
                        "branch": "master",
                        "git_sha": "8022c68e7403eecbd8ba9c49496f69f8c49d50f0"
                    },
                    "custom/getchromsizes": {
                        "branch": "master",
                        "git_sha": "5e34754d42cd2d5d248ca8673c0a53cdf5624905",
                        "patch": "modules/nf-core/custom/getchromsizes/custom-getchromsizes.diff"
                    },
                    "deeptools/computematrix": {
                        "branch": "master",
                        "git_sha": "5e34754d42cd2d5d248ca8673c0a53cdf5624905"
                    },
                    "deeptools/plotfingerprint": {
                        "branch": "master",
                        "git_sha": "5e34754d42cd2d5d248ca8673c0a53cdf5624905"
                    },
                    "deeptools/plotheatmap": {
                        "branch": "master",
                        "git_sha": "5e34754d42cd2d5d248ca8673c0a53cdf5624905"
                    },
                    "deeptools/plotprofile": {
                        "branch": "master",
                        "git_sha": "5e34754d42cd2d5d248ca8673c0a53cdf5624905"
                    },
                    "fastqc": {
                        "branch": "master",
                        "git_sha": "5e34754d42cd2d5d248ca8673c0a53cdf5624905"
                    },
                    "gffread": {
                        "branch": "master",
                        "git_sha": "5e34754d42cd2d5d248ca8673c0a53cdf5624905"
                    },
                    "gunzip": {
                        "branch": "master",
                        "git_sha": "5e34754d42cd2d5d248ca8673c0a53cdf5624905"
                    },
                    "homer/annotatepeaks": {
                        "branch": "master",
                        "git_sha": "5e34754d42cd2d5d248ca8673c0a53cdf5624905"
                    },
                    "khmer/uniquekmers": {
                        "branch": "master",
                        "git_sha": "5e34754d42cd2d5d248ca8673c0a53cdf5624905"
                    },
                    "macs2/callpeak": {
                        "branch": "master",
                        "git_sha": "5e34754d42cd2d5d248ca8673c0a53cdf5624905"
                    },
                    "phantompeakqualtools": {
                        "branch": "master",
                        "git_sha": "5e34754d42cd2d5d248ca8673c0a53cdf5624905"
                    },
                    "picard/collectmultiplemetrics": {
                        "branch": "master",
                        "git_sha": "5e34754d42cd2d5d248ca8673c0a53cdf5624905"
                    },
                    "picard/markduplicates": {
                        "branch": "master",
                        "git_sha": "5e34754d42cd2d5d248ca8673c0a53cdf5624905"
                    },
                    "picard/mergesamfiles": {
                        "branch": "master",
                        "git_sha": "5e34754d42cd2d5d248ca8673c0a53cdf5624905"
                    },
                    "preseq/lcextrap": {
                        "branch": "master",
                        "git_sha": "5e34754d42cd2d5d248ca8673c0a53cdf5624905"
                    },
                    "samtools/flagstat": {
                        "branch": "master",
                        "git_sha": "5e34754d42cd2d5d248ca8673c0a53cdf5624905"
                    },
                    "samtools/idxstats": {
                        "branch": "master",
                        "git_sha": "5e34754d42cd2d5d248ca8673c0a53cdf5624905"
                    },
                    "samtools/index": {
                        "branch": "master",
                        "git_sha": "5e34754d42cd2d5d248ca8673c0a53cdf5624905"
                    },
                    "samtools/sort": {
                        "branch": "master",
                        "git_sha": "5e34754d42cd2d5d248ca8673c0a53cdf5624905"
                    },
                    "samtools/stats": {
                        "branch": "master",
                        "git_sha": "5e34754d42cd2d5d248ca8673c0a53cdf5624905"
                    },
                    "subread/featurecounts": {
                        "branch": "master",
                        "git_sha": "5e34754d42cd2d5d248ca8673c0a53cdf5624905"
                    },
                    "trimgalore": {
                        "branch": "master",
                        "git_sha": "5e34754d42cd2d5d248ca8673c0a53cdf5624905"
                    },
                    "ucsc/bedgraphtobigwig": {
                        "branch": "master",
                        "git_sha": "5e34754d42cd2d5d248ca8673c0a53cdf5624905"
                    },
                    "untar": {
                        "branch": "master",
                        "git_sha": "5e34754d42cd2d5d248ca8673c0a53cdf5624905"
=======
                    "custom/dumpsoftwareversions": {
                        "branch": "master",
                        "git_sha": "c8e35eb2055c099720a75538d1b8adb3fb5a464c",
                        "installed_by": ["modules"]
                    },
                    "fastqc": {
                        "branch": "master",
                        "git_sha": "c8e35eb2055c099720a75538d1b8adb3fb5a464c",
                        "installed_by": ["modules"]
                    },
                    "multiqc": {
                        "branch": "master",
                        "git_sha": "c8e35eb2055c099720a75538d1b8adb3fb5a464c",
                        "installed_by": ["modules"]
>>>>>>> 8913497f
                    }
                }
            }
        }
    }
}<|MERGE_RESOLUTION|>--- conflicted
+++ resolved
@@ -5,139 +5,65 @@
         "https://github.com/nf-core/modules.git": {
             "modules": {
                 "nf-core": {
-<<<<<<< HEAD
                     "bowtie2/align": {
                         "branch": "master",
-                        "git_sha": "5e34754d42cd2d5d248ca8673c0a53cdf5624905"
+                        "git_sha": "5e34754d42cd2d5d248ca8673c0a53cdf5624905",
+                        "installed_by": ["modules"]
                     },
                     "bowtie2/build": {
                         "branch": "master",
-                        "git_sha": "5e34754d42cd2d5d248ca8673c0a53cdf5624905"
+                        "git_sha": "5e34754d42cd2d5d248ca8673c0a53cdf5624905",
+                        "installed_by": ["modules"]
                     },
                     "bwa/index": {
                         "branch": "master",
-                        "git_sha": "5e34754d42cd2d5d248ca8673c0a53cdf5624905"
+                        "git_sha": "5e34754d42cd2d5d248ca8673c0a53cdf5624905",
+                        "installed_by": ["modules"]
                     },
                     "bwa/mem": {
                         "branch": "master",
-                        "git_sha": "5e34754d42cd2d5d248ca8673c0a53cdf5624905"
+                        "git_sha": "5e34754d42cd2d5d248ca8673c0a53cdf5624905",
+                        "installed_by": ["modules"]
                     },
                     "chromap/chromap": {
                         "branch": "master",
-                        "git_sha": "5e34754d42cd2d5d248ca8673c0a53cdf5624905"
+                        "git_sha": "5e34754d42cd2d5d248ca8673c0a53cdf5624905",
+                        "installed_by": ["modules"]
                     },
                     "chromap/index": {
                         "branch": "master",
-                        "git_sha": "5e34754d42cd2d5d248ca8673c0a53cdf5624905"
+                        "git_sha": "5e34754d42cd2d5d248ca8673c0a53cdf5624905",
+                        "installed_by": ["modules"]
                     },
                     "custom/dumpsoftwareversions": {
                         "branch": "master",
-                        "git_sha": "8022c68e7403eecbd8ba9c49496f69f8c49d50f0"
+                        "git_sha": "c8e35eb2055c099720a75538d1b8adb3fb5a464c",
+                        "installed_by": ["modules"]
                     },
                     "custom/getchromsizes": {
                         "branch": "master",
                         "git_sha": "5e34754d42cd2d5d248ca8673c0a53cdf5624905",
+                        "installed_by": ["modules"],
                         "patch": "modules/nf-core/custom/getchromsizes/custom-getchromsizes.diff"
                     },
                     "deeptools/computematrix": {
                         "branch": "master",
-                        "git_sha": "5e34754d42cd2d5d248ca8673c0a53cdf5624905"
+                        "git_sha": "5e34754d42cd2d5d248ca8673c0a53cdf5624905",
+                        "installed_by": ["modules"]
                     },
                     "deeptools/plotfingerprint": {
                         "branch": "master",
-                        "git_sha": "5e34754d42cd2d5d248ca8673c0a53cdf5624905"
+                        "git_sha": "5e34754d42cd2d5d248ca8673c0a53cdf5624905",
+                        "installed_by": ["modules"]
                     },
                     "deeptools/plotheatmap": {
                         "branch": "master",
-                        "git_sha": "5e34754d42cd2d5d248ca8673c0a53cdf5624905"
+                        "git_sha": "5e34754d42cd2d5d248ca8673c0a53cdf5624905",
+                        "installed_by": ["modules"]
                     },
                     "deeptools/plotprofile": {
                         "branch": "master",
-                        "git_sha": "5e34754d42cd2d5d248ca8673c0a53cdf5624905"
-                    },
-                    "fastqc": {
-                        "branch": "master",
-                        "git_sha": "5e34754d42cd2d5d248ca8673c0a53cdf5624905"
-                    },
-                    "gffread": {
-                        "branch": "master",
-                        "git_sha": "5e34754d42cd2d5d248ca8673c0a53cdf5624905"
-                    },
-                    "gunzip": {
-                        "branch": "master",
-                        "git_sha": "5e34754d42cd2d5d248ca8673c0a53cdf5624905"
-                    },
-                    "homer/annotatepeaks": {
-                        "branch": "master",
-                        "git_sha": "5e34754d42cd2d5d248ca8673c0a53cdf5624905"
-                    },
-                    "khmer/uniquekmers": {
-                        "branch": "master",
-                        "git_sha": "5e34754d42cd2d5d248ca8673c0a53cdf5624905"
-                    },
-                    "macs2/callpeak": {
-                        "branch": "master",
-                        "git_sha": "5e34754d42cd2d5d248ca8673c0a53cdf5624905"
-                    },
-                    "phantompeakqualtools": {
-                        "branch": "master",
-                        "git_sha": "5e34754d42cd2d5d248ca8673c0a53cdf5624905"
-                    },
-                    "picard/collectmultiplemetrics": {
-                        "branch": "master",
-                        "git_sha": "5e34754d42cd2d5d248ca8673c0a53cdf5624905"
-                    },
-                    "picard/markduplicates": {
-                        "branch": "master",
-                        "git_sha": "5e34754d42cd2d5d248ca8673c0a53cdf5624905"
-                    },
-                    "picard/mergesamfiles": {
-                        "branch": "master",
-                        "git_sha": "5e34754d42cd2d5d248ca8673c0a53cdf5624905"
-                    },
-                    "preseq/lcextrap": {
-                        "branch": "master",
-                        "git_sha": "5e34754d42cd2d5d248ca8673c0a53cdf5624905"
-                    },
-                    "samtools/flagstat": {
-                        "branch": "master",
-                        "git_sha": "5e34754d42cd2d5d248ca8673c0a53cdf5624905"
-                    },
-                    "samtools/idxstats": {
-                        "branch": "master",
-                        "git_sha": "5e34754d42cd2d5d248ca8673c0a53cdf5624905"
-                    },
-                    "samtools/index": {
-                        "branch": "master",
-                        "git_sha": "5e34754d42cd2d5d248ca8673c0a53cdf5624905"
-                    },
-                    "samtools/sort": {
-                        "branch": "master",
-                        "git_sha": "5e34754d42cd2d5d248ca8673c0a53cdf5624905"
-                    },
-                    "samtools/stats": {
-                        "branch": "master",
-                        "git_sha": "5e34754d42cd2d5d248ca8673c0a53cdf5624905"
-                    },
-                    "subread/featurecounts": {
-                        "branch": "master",
-                        "git_sha": "5e34754d42cd2d5d248ca8673c0a53cdf5624905"
-                    },
-                    "trimgalore": {
-                        "branch": "master",
-                        "git_sha": "5e34754d42cd2d5d248ca8673c0a53cdf5624905"
-                    },
-                    "ucsc/bedgraphtobigwig": {
-                        "branch": "master",
-                        "git_sha": "5e34754d42cd2d5d248ca8673c0a53cdf5624905"
-                    },
-                    "untar": {
-                        "branch": "master",
-                        "git_sha": "5e34754d42cd2d5d248ca8673c0a53cdf5624905"
-=======
-                    "custom/dumpsoftwareversions": {
-                        "branch": "master",
-                        "git_sha": "c8e35eb2055c099720a75538d1b8adb3fb5a464c",
+                        "git_sha": "5e34754d42cd2d5d248ca8673c0a53cdf5624905",
                         "installed_by": ["modules"]
                     },
                     "fastqc": {
@@ -145,11 +71,105 @@
                         "git_sha": "c8e35eb2055c099720a75538d1b8adb3fb5a464c",
                         "installed_by": ["modules"]
                     },
+                    "gffread": {
+                        "branch": "master",
+                        "git_sha": "5e34754d42cd2d5d248ca8673c0a53cdf5624905",
+                        "installed_by": ["modules"]
+                    },
+                    "gunzip": {
+                        "branch": "master",
+                        "git_sha": "5e34754d42cd2d5d248ca8673c0a53cdf5624905",
+                        "installed_by": ["modules"]
+                    },
+                    "homer/annotatepeaks": {
+                        "branch": "master",
+                        "git_sha": "5e34754d42cd2d5d248ca8673c0a53cdf5624905",
+                        "installed_by": ["modules"]
+                    },
+                    "khmer/uniquekmers": {
+                        "branch": "master",
+                        "git_sha": "5e34754d42cd2d5d248ca8673c0a53cdf5624905",
+                        "installed_by": ["modules"]
+                    },
+                    "macs2/callpeak": {
+                        "branch": "master",
+                        "git_sha": "5e34754d42cd2d5d248ca8673c0a53cdf5624905",
+                        "installed_by": ["modules"]
+                    },
                     "multiqc": {
                         "branch": "master",
                         "git_sha": "c8e35eb2055c099720a75538d1b8adb3fb5a464c",
                         "installed_by": ["modules"]
->>>>>>> 8913497f
+                    },
+                    "phantompeakqualtools": {
+                        "branch": "master",
+                        "git_sha": "5e34754d42cd2d5d248ca8673c0a53cdf5624905",
+                        "installed_by": ["modules"]
+                    },
+                    "picard/collectmultiplemetrics": {
+                        "branch": "master",
+                        "git_sha": "5e34754d42cd2d5d248ca8673c0a53cdf5624905",
+                        "installed_by": ["modules"]
+                    },
+                    "picard/markduplicates": {
+                        "branch": "master",
+                        "git_sha": "5e34754d42cd2d5d248ca8673c0a53cdf5624905",
+                        "installed_by": ["modules"]
+                    },
+                    "picard/mergesamfiles": {
+                        "branch": "master",
+                        "git_sha": "5e34754d42cd2d5d248ca8673c0a53cdf5624905",
+                        "installed_by": ["modules"]
+                    },
+                    "preseq/lcextrap": {
+                        "branch": "master",
+                        "git_sha": "5e34754d42cd2d5d248ca8673c0a53cdf5624905",
+                        "installed_by": ["modules"]
+                    },
+                    "samtools/flagstat": {
+                        "branch": "master",
+                        "git_sha": "5e34754d42cd2d5d248ca8673c0a53cdf5624905",
+                        "installed_by": ["modules"]
+                    },
+                    "samtools/idxstats": {
+                        "branch": "master",
+                        "git_sha": "5e34754d42cd2d5d248ca8673c0a53cdf5624905",
+                        "installed_by": ["modules"]
+                    },
+                    "samtools/index": {
+                        "branch": "master",
+                        "git_sha": "5e34754d42cd2d5d248ca8673c0a53cdf5624905",
+                        "installed_by": ["modules"]
+                    },
+                    "samtools/sort": {
+                        "branch": "master",
+                        "git_sha": "5e34754d42cd2d5d248ca8673c0a53cdf5624905",
+                        "installed_by": ["modules"]
+                    },
+                    "samtools/stats": {
+                        "branch": "master",
+                        "git_sha": "5e34754d42cd2d5d248ca8673c0a53cdf5624905",
+                        "installed_by": ["modules"]
+                    },
+                    "subread/featurecounts": {
+                        "branch": "master",
+                        "git_sha": "5e34754d42cd2d5d248ca8673c0a53cdf5624905",
+                        "installed_by": ["modules"]
+                    },
+                    "trimgalore": {
+                        "branch": "master",
+                        "git_sha": "5e34754d42cd2d5d248ca8673c0a53cdf5624905",
+                        "installed_by": ["modules"]
+                    },
+                    "ucsc/bedgraphtobigwig": {
+                        "branch": "master",
+                        "git_sha": "5e34754d42cd2d5d248ca8673c0a53cdf5624905",
+                        "installed_by": ["modules"]
+                    },
+                    "untar": {
+                        "branch": "master",
+                        "git_sha": "5e34754d42cd2d5d248ca8673c0a53cdf5624905",
+                        "installed_by": ["modules"]
                     }
                 }
             }
