--- conflicted
+++ resolved
@@ -13,11 +13,7 @@
     SAMPLESHEET_CHECK ( samplesheet )
         .csv
         .splitCsv ( header:true, sep:',' )
-<<<<<<< HEAD
         .map { create_fastq_channel(it, seq_center) }
-=======
-        .map { create_fastq_channel(it) }
->>>>>>> d9f7f50d
         .set { reads }
 
     emit:
@@ -26,7 +22,6 @@
 }
 
 // Function to get list of [ meta, [ fastq_1, fastq_2 ] ]
-<<<<<<< HEAD
 def create_fastq_channel(LinkedHashMap row, String seq_center) {
     def meta = [:]
     meta.id         = row.sample
@@ -39,13 +34,6 @@
         read_group = "\'@RG\\tID:${meta.id}\\tSM:${meta.id.split('_')[0..-2].join('_')}\\tPL:ILLUMINA\\tLB:${meta.id}\\tPU:1\\tCN:${seq_center}\'"
     }
     meta.read_group = read_group
-=======
-def create_fastq_channel(LinkedHashMap row) {
-    // create meta map
-    def meta = [:]
-    meta.id         = row.sample
-    meta.single_end = row.single_end.toBoolean()
->>>>>>> d9f7f50d
 
     // add path(s) of the fastq file(s) to the meta map
     def fastq_meta = []
