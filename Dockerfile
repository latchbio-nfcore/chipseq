--- conflicted
+++ resolved
@@ -4,10 +4,5 @@
       description="Docker image containing all requirements for the nfcore/chipseq pipeline"
 
 COPY environment.yml /
-<<<<<<< HEAD
-RUN conda env update -n root -f /environment.yml && conda clean -a
-ENV PATH /opt/conda/envs/nfcore-chipseq-1.0/bin:$PATH
-=======
 RUN conda env create -f /environment.yml && conda clean -a
-ENV PATH /opt/conda/envs/nfcore-chipseq-1.0dev/bin:$PATH
->>>>>>> 1d83e1b0
+ENV PATH /opt/conda/envs/nfcore-chipseq-1.0/bin:$PATH