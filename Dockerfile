FROM nfcore/base
MAINTAINER Phil Ewels <phil.ewels@scilifelab.se>
LABEL authors="phil.ewels@scilifelab.se" \
<<<<<<< HEAD
      description="Docker image containing all requirements for the nfcore/ChIPseq pipeline"

COPY environment.yml /
RUN conda update -n base conda
RUN conda update --all
RUN conda env update -n root --file environment.yml  && conda clean -a
ENV PATH /opt/conda/envs/nfcore-chipseq-1.4dev/bin:$PATH

ENV NGSPLOT_VERSION="2.63"
RUN curl -fsSL https://github.com/shenlab-sinai/ngsplot/archive/${NGSPLOT_VERSION}.tar.gz -o /opt/ngsplot_${NGSPLOT_VERSION}.tar.gz && \
    tar xvzf /opt/ngsplot_${NGSPLOT_VERSION}.tar.gz -C /opt/ && \
    rm /opt/ngsplot_${NGSPLOT_VERSION}.tar.gz
ENV PATH=${PATH}:/opt/ngsplot-${NGSPLOT_VERSION}/bin
ENV NGSPLOT=/opt/ngsplot-${NGSPLOT_VERSION}/

RUN wget "https://drive.google.com/uc?export=download&id=0B5hDZ2BucCI6SURYWW5XdUxnbW8" -O ngsplotdb_hg19_75_3.00.tar.gz && \
    echo y | ngsplotdb.py install ngsplotdb_hg19_75_3.00.tar.gz && \
    rm -rf  ngsplotdb_hg19_75_3.00.tar.gz && \
    wget "https://drive.google.com/uc?export=download&id=0B5hDZ2BucCI6S3E4dVprdlF2YW8" -O ngsplotdb_hg38_76_3.00.tar.gz && \
    echo y | ngsplotdb.py install ngsplotdb_hg38_76_3.00.tar.gz && \
    rm -rf  ngsplotdb_hg38_76_3.00.tar.gz && \
    wget "https://drive.google.com/uc?export=download&id=0B5hDZ2BucCI6NXNzNjZveXdadU0" -O ngsplotdb_mm10_75_3.00.tar.gz && \
    echo y | ngsplotdb.py install ngsplotdb_mm10_75_3.00.tar.gz && \
    rm -rf  ngsplotdb_mm10_75_3.00.tar.gz 

RUN git clone https://github.com/kundajelab/phantompeakqualtools  && \
    mv phantompeakqualtools /opt/  && \
    echo 'library(caTools)' | cat - /opt/phantompeakqualtools/run_spp.R > temp && mv temp /opt/phantompeakqualtools/run_spp.R && \
    chmod 755 /opt/phantompeakqualtools/* && \
    echo 'alias run_spp.R="Rscript /opt/phantompeakqualtools/run_spp.R"' >> ~/.bashrc 
ENV PATH=${PATH}:/opt/phantompeakqualtools
=======
    description="Docker image containing all requirements for the nfcore/ChIPseq pipeline"

COPY environment.yml /
RUN conda env create -f /environment.yml && conda clean -a
ENV PATH /opt/conda/envs/nfcore-chipseq-1.4dev/bin:$PATH
>>>>>>> 1d44317a
<|MERGE_RESOLUTION|>--- conflicted
+++ resolved
@@ -1,7 +1,6 @@
 FROM nfcore/base
 MAINTAINER Phil Ewels <phil.ewels@scilifelab.se>
 LABEL authors="phil.ewels@scilifelab.se" \
-<<<<<<< HEAD
       description="Docker image containing all requirements for the nfcore/ChIPseq pipeline"
 
 COPY environment.yml /
@@ -32,11 +31,4 @@
     echo 'library(caTools)' | cat - /opt/phantompeakqualtools/run_spp.R > temp && mv temp /opt/phantompeakqualtools/run_spp.R && \
     chmod 755 /opt/phantompeakqualtools/* && \
     echo 'alias run_spp.R="Rscript /opt/phantompeakqualtools/run_spp.R"' >> ~/.bashrc 
-ENV PATH=${PATH}:/opt/phantompeakqualtools
-=======
-    description="Docker image containing all requirements for the nfcore/ChIPseq pipeline"
-
-COPY environment.yml /
-RUN conda env create -f /environment.yml && conda clean -a
-ENV PATH /opt/conda/envs/nfcore-chipseq-1.4dev/bin:$PATH
->>>>>>> 1d44317a
+ENV PATH=${PATH}:/opt/phantompeakqualtools