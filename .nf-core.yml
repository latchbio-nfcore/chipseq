--- conflicted
+++ resolved
@@ -1,20 +1,7 @@
 repository_type: pipeline
 lint:
   files_unchanged:
-<<<<<<< HEAD
-    - .github/workflows/branch.yml
-    - .github/workflows/linting_comment.yml
-    - .github/workflows/linting.yml
-=======
-    - .markdownlint.yml
-    - assets/email_template.html
-    - assets/email_template.txt
-    - assets/multiqc_config.yaml
-    - lib/NfcoreTemplate.groovy
-    - lib/NfcoreSchema.groovy
-    - .github/ISSUE_TEMPLATE/bug_report.yml
     - .github/workflows/branch.yml
     - .github/workflows/linting_comment.yml
     - .github/workflows/linting.yml
     - bin/check_samplesheet.py
->>>>>>> a8d14433
