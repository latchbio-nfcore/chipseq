/*
~~~~~~~~~~~~~~~~~~~~~~~~~~~~~~~~~~~~~~~~~~~~~~~~~~~~~~~~~~~~~~~~~~~~~~~~~~~~~~~~~~~~~~~~
    Config file for defining DSL2 per module options and publishing paths
~~~~~~~~~~~~~~~~~~~~~~~~~~~~~~~~~~~~~~~~~~~~~~~~~~~~~~~~~~~~~~~~~~~~~~~~~~~~~~~~~~~~~~~~
    Available keys to override module options:
        ext.args   = Additional arguments appended to command in module.
        ext.args2  = Second set of arguments appended to command in module (multi-tool modules).
        ext.args3  = Third set of arguments appended to command in module (multi-tool modules).
        ext.prefix = File name prefix for output files.
<<<<<<< HEAD
---------------------------------------------------------------------------------------------------------
=======
----------------------------------------------------------------------------------------
>>>>>>> d9f7f50d
*/

//
// General configuration options
//

process {
    publishDir = [
        path: { "${params.outdir}/${task.process.tokenize(':')[-1].tokenize('_')[0].toLowerCase()}" },
        mode: params.publish_dir_mode,
        saveAs: { filename -> filename.equals('versions.yml') ? null : filename }
    ]

    withName: 'NFCORE_CHIPSEQ:CHIPSEQ:INPUT_CHECK:SAMPLESHEET_CHECK' {
        publishDir = [
            path: { "${params.outdir}/pipeline_info" },
            mode: params.publish_dir_mode,
            saveAs: { filename -> filename.equals('versions.yml') ? null : filename }
        ]
    }

    withName: CUSTOM_DUMPSOFTWAREVERSIONS {
        publishDir = [
            path: { "${params.outdir}/pipeline_info" },
            mode: params.publish_dir_mode,
<<<<<<< HEAD
            pattern: '*_versions.yml'
        ]
    }
}

//
// Genome preparation options
//

process {
    withName: 'GUNZIP_.*' {
        publishDir = [
            path: { "${params.outdir}/genome" },
            mode: 'copy',
            saveAs: { filename -> filename.equals('versions.yml') ? null : filename },
            enabled: params.save_reference
        ]
    }

    withName: 'UNTAR_.*' {
        ext.args2 = '--no-same-owner'
    }

    withName: 'UNTAR_.*|BWA_INDEX|BOWTIE2_BUILD|STAR_GENOMEGENERATE' {
        publishDir = [
            path: { "${params.outdir}/genome/index" },
            mode: 'copy',
            saveAs: { filename -> filename.equals('versions.yml') ? null : filename },
            enabled: params.save_reference
        ]
    }

    withName: 'GFFREAD' {
        ext.args   = '--keep-exon-attrs -F -T'
        publishDir = [
            path: { "${params.outdir}/genome" },
            mode: 'copy',
            saveAs: { filename -> filename.equals('versions.yml') ? null : filename },
            enabled: params.save_reference
        ]
    }

    withName: 'GTF2BED' {
        publishDir = [
            path: { "${params.outdir}/genome" },
            mode: 'copy',
            saveAs: { filename -> filename.equals('versions.yml') ? null : filename },
            enabled: params.save_reference
        ]
    }

    withName: 'CUSTOM_GETCHROMSIZES' {
        publishDir = [
            path: { "${params.outdir}/genome" },
            mode: 'copy',
            saveAs: { filename -> filename.equals('versions.yml') ? null : filename },
            enabled: params.save_reference
        ]
    }

    withName: 'GENOME_BLACKLIST_REGIONS' {
        publishDir = [
            path: { "${params.outdir}/genome" },
            mode: 'copy',
            saveAs: { filename -> filename.equals('versions.yml') ? null : filename },
            enabled: params.save_reference
        ]
    }
}

//
// Read QC and trimming options
//

if (!(params.skip_fastqc || params.skip_qc)) {
    process {
        withName: '.*:FASTQC_TRIMGALORE:FASTQC' {
            ext.args = '--quiet'
            publishDir = [
                [
                    path: { "${params.outdir}/fastqc" },
                    mode: 'copy',
                    pattern: "*.{html}"
                ],
                [
                    path: { "${params.outdir}/fastqc/zips" },
                    mode: 'copy',
                    pattern: "*.{zip}"
                ]
            ]
        }
    }
}

if (!params.skip_trimming) {
    process {
        withName: '.*:FASTQC_TRIMGALORE:TRIMGALORE' {
            ext.args   = [
                '--fastqc',
                params.trim_nextseq > 0 ? "--nextseq ${params.trim_nextseq}" : ''
            ].join(' ').trim()
            publishDir = [
                [
                    path: { "${params.outdir}/trimgalore/fastqc" },
                    mode: 'copy',
                    pattern: "*.{html}"
                ],
                [
                    path: { "${params.outdir}/trimgalore/fastqc/zips" },
                    mode: 'copy',
                    pattern: "*.{zip}"
                ],
                [
                    path: { "${params.outdir}/trimgalore/logs" },
                    mode: 'copy',
                    pattern: "*.txt"
                ],
                [
                    path: { "${params.outdir}/trimgalore" },
                    mode: 'copy',
                    pattern: "*.fq.gz",
                    enabled: params.save_trimmed
                ]
            ]
        }
    }
}

process {
    withName: 'NFCORE_CHIPSEQ:CHIPSEQ:.*:BAM_SORT_SAMTOOLS:SAMTOOLS_SORT' {
        ext.prefix = { "${meta.id}.Lb.sorted" }
        publishDir = [
            path: { "${params.outdir}/${params.aligner}/samtools" },
            mode: 'copy'
        ]
    }

    withName: 'NFCORE_CHIPSEQ:CHIPSEQ:.*:BAM_SORT_SAMTOOLS:SAMTOOLS_INDEX' {
        ext.prefix = { "${meta.id}.Lb.sorted" }
        publishDir = [
            path: { "${params.outdir}/${params.aligner}/samtools" },
            mode: 'copy',
            saveAs: { filename -> filename.equals('versions.yml') ? null : filename }
        ]
    }

    withName: 'NFCORE_CHIPSEQ:CHIPSEQ:.*:BAM_SORT_SAMTOOLS:BAM_STATS_SAMTOOLS:SAMTOOLS_.*' {
        ext.prefix = { "${meta.id}.Lb.sorted" }
        publishDir = [
            path: { "${params.outdir}/${params.aligner}/library/samtools_stats" },
            mode: 'copy',
=======
>>>>>>> d9f7f50d
            saveAs: { filename -> filename.equals('versions.yml') ? null : filename }
        ]
    }
}

if (params.aligner == 'bwa') {
    process {
        withName: 'BWA_MEM' {
            ext.args   = [
                            '-M',
                            params.bwa_min_score ? " -T ${params.bwa_min_score}" : ''
                        ].join(' ').trim()
            ext.args2  = '-bhS -F 0x0100 -O BAM'
            ext.prefix = { "${meta.id}.Lb" }
            publishDir = [
                path: { "${params.outdir}/${params.aligner}/library" },
                mode: 'copy',
                saveAs: { filename -> filename.equals('versions.yml') ? null : filename }
            ]
        }
    }
}

if (params.aligner == 'bowtie2') {
    process {
        withName: 'BOWTIE2_ALIGN' {
            ext.args   = ''
            ext.prefix = { "${meta.id}.Lb" }
            publishDir = [
                path: { "${params.outdir}/${params.aligner}/library" },
                mode: 'copy',
                saveAs: { filename -> filename.equals('versions.yml') ? null : filename }
            ]
        }
    }
}

if (params.aligner == 'star') {
    process {
        withName: '.*:ALIGN_STAR:STAR_ALIGN' {
            ext.args   = [
                '--runMode alignReads',
                '--alignIntronMax 1',
                '--alignEndsType EndToEnd',
                '--outSAMtype BAM Unsorted',
                '--readFilesCommand zcat',
                '--runRNGseed 0',
                '--outSAMattributes NH HI AS NM MD',
                params.save_unaligned ? '--outReadsUnmapped Fastx' : ''
            ].join(' ').trim()
            publishDir = [
                [
                    path: { "${params.outdir}/${params.aligner}/log" },
                    mode: 'copy',
                    pattern: '*.{out,tab}'
                ],
                [
                    path: { "${params.outdir}/${params.aligner}/library" },
                    mode: 'copy',
                    pattern: '*.bam',
                ],
                [
                    path: { "${params.outdir}/${params.aligner}/unmapped" },
                    mode: 'copy',
                    pattern: '*.fastq.gz',
                    enabled: params.save_unaligned
                ]
            ]
        }
    }
}

process {
    withName: 'PICARD_MERGESAMFILES' {
        ext.args   = 'SORT_ORDER=coordinate VALIDATION_STRINGENCY=LENIENT TMP_DIR=tmp'
        ext.prefix = { "${meta.id}.mLb.sorted" }
        publishDir = [
<<<<<<< HEAD
            path: { "${params.outdir}/${params.aligner}/mergedLibrary" },
            mode: 'copy',
            saveAs: { filename -> filename.equals('versions.yml') ? null : filename }
        ]
    }

    withName: '.*:MARK_DUPLICATES_PICARD:PICARD_MARKDUPLICATES' {
        ext.args   = 'ASSUME_SORTED=true REMOVE_DUPLICATES=false VALIDATION_STRINGENCY=LENIENT TMP_DIR=tmp'
        ext.prefix = { "${meta.id}.mLb.mkD.sorted" }
        publishDir = [
            [
                path: { "${params.outdir}/${params.aligner}/mergedLibrary/picard_metrics" },
                mode: 'copy',
                pattern: '*.metrics.txt'
            ],
            [
                path: { "${params.outdir}/${params.aligner}/mergedLibrary" },
                mode: 'copy',
                pattern: '*.bam',
                enabled: params.save_align_intermeds
            ]
        ]
    }

    withName: '.*:MARK_DUPLICATES_PICARD:SAMTOOLS_INDEX' {
        ext.prefix = { "${meta.id}.mkD.sorted" }
        publishDir = [
            path: { "${params.outdir}/${params.aligner}/mergedLibrary" },
            mode: 'copy',
            pattern: '*.{bai,csi}'
        ]
    }

    withName: '.*:MARK_DUPLICATES_PICARD:BAM_STATS_SAMTOOLS:.*' {
        publishDir = [
            path: { "${params.outdir}/${params.aligner}/mergedLibrary/samtools_stats" },
            mode: 'copy',
            pattern: '*.{stats,flagstat,idxstats}'
        ]
    }

    withName: 'BAM_FILTER' {
        ext.prefix = { "${meta.id}.mLb.flT.sorted" }
        publishDir = [
            path: { "${params.outdir}/${params.aligner}/mergedLibrary" },
            mode: 'copy',
            saveAs: { filename -> filename.equals('versions.yml') ? null : filename },
            enabled: params.save_align_intermeds
        ]
    }

    withName: 'BAM_REMOVE_ORPHANS' {
        ext.args   = '--only_fr_pairs'
        ext.prefix = { "${meta.id}.mLb.clN" }
        publishDir = [
            path: { "${params.outdir}/${params.aligner}/mergedLibrary" },
            mode: 'copy',
            saveAs: { filename -> filename.equals('versions.yml') ? null : filename }
        ]
    }

    withName: 'NFCORE_CHIPSEQ:CHIPSEQ:FILTER_BAM_BAMTOOLS:BAM_SORT_SAMTOOLS:SAMTOOLS_SORT' {
        ext.prefix = { "${meta.id}.mLb.clN.sorted" }
        publishDir = [
            path: { "${params.outdir}/${params.aligner}/mergedLibrary" },
            mode: 'copy',
            pattern: '*.{bai,csi}'
        ]
    }

    withName: 'NFCORE_CHIPSEQ:CHIPSEQ:FILTER_BAM_BAMTOOLS:BAM_SORT_SAMTOOLS:SAMTOOLS_INDEX' {
        ext.prefix = { "${meta.id}.mLb.clN.sorted" }
        publishDir = [
            path: { "${params.outdir}/${params.aligner}/mergedLibrary" },
            mode: 'copy',
            pattern: "*.bam"
        ]
    }

    withName: 'NFCORE_CHIPSEQ:CHIPSEQ:FILTER_BAM_BAMTOOLS:BAM_SORT_SAMTOOLS:BAM_STATS_SAMTOOLS:.*' {
        ext.prefix = { "${meta.id}.mLb.clN.sorted" }
        publishDir = [
            path: { "${params.outdir}/${params.aligner}/mergedLibrary/samtools_stats" },
            mode: 'copy',
            pattern: "*.{stats,flagstat,idxstats}"
        ]
    }

    withName: 'PHANTOMPEAKQUALTOOLS' {
        ext.prefix = { "${meta.id}.mLb.clN" }
        publishDir = [
            path: { "${params.outdir}/${params.aligner}/mergedLibrary/phantompeakqualtools" },
            mode: 'copy',
            pattern: "*.{out,pdf}"
        ]
    }

    withName: 'MULTIQC_CUSTOM_PHANTOMPEAKQUALTOOLS' {
        publishDir = [
            path: { "${params.outdir}/${params.aligner}/mergedLibrary/phantompeakqualtools" },
            mode: 'copy',
            saveAs: { filename -> filename.equals('versions.yml') ? null : filename }
        ]
    }

    withName: 'BEDTOOLS_GENOMECOV' {
        ext.prefix = { "${meta.id}.mLb.clN" }
        publishDir = [
            [
                path: { "${params.outdir}/${params.aligner}/mergedLibrary/bigwig" },
                mode: 'copy',
                pattern: "*.bigWig"
            ],
            [
                path: { "${params.outdir}/${params.aligner}/mergedLibrary/bigwig/scale" },
                mode: 'copy',
                pattern: "*.txt"
            ]
        ]
    }

    withName: 'UCSC_BEDGRAPHTOBIGWIG' {
        ext.prefix = { "${meta.id}.mLb.clN" }
        publishDir = [
            [
                path: { "${params.outdir}/${params.aligner}/mergedLibrary/bigwig" },
                mode: 'copy',
                pattern: "*.bigWig"
            ]
=======
            path: { "${params.outdir}/pipeline_info" },
            mode: params.publish_dir_mode,
            pattern: '*_versions.yml'
>>>>>>> d9f7f50d
        ]
    }
}

if (!params.skip_picard_metrics) {
    process {
        withName: 'PICARD_COLLECTMULTIPLEMETRICS' {
            ext.args   = 'VALIDATION_STRINGENCY=LENIENT TMP_DIR=tmp'
            ext.prefix = { "${meta.id}.mLb.clN.sorted" }
            publishDir = [
                [
                    path: { "${params.outdir}/${params.aligner}/mergedLibrary/picard_metrics" },
                    mode: 'copy',
                    pattern: "*_metrics"
                ],
                [
                    path: { "${params.outdir}/${params.aligner}/mergedLibrary/picard_metrics/pdf" },
                    mode: 'copy',
                    pattern: "*.pdf"
                ]
            ]
        }
    }
}

if (!params.skip_preseq) {
    process {
        withName: 'PRESEQ_LCEXTRAP' {
            ext.args   = '-verbose -bam -seed 1'
            ext.prefix = { "${meta.id}.mLb.clN" }
            publishDir = [
                path: { "${params.outdir}/${params.aligner}/mergedLibrary/preseq" },
                mode: 'copy',
                saveAs: { filename -> filename.equals('versions.yml') ? null : filename }
            ]
        }
    }
}

if (!params.skip_plot_profile) {
    process {
        withName: 'DEEPTOOLS_COMPUTEMATRIX' {
            ext.args   = 'scale-regions --regionBodyLength 1000 --beforeRegionStartLength 3000 --afterRegionStartLength 3000 --skipZeros --smartLabels'
            ext.prefix = { "${meta.id}.mLb.clN" }
            publishDir = [
                path: { "${params.outdir}/${params.aligner}/mergedLibrary/deeptools/plotProfile" },
                mode: 'copy',
                saveAs: { filename -> filename.equals('versions.yml') ? null : filename }
            ]
        }

        withName: 'DEEPTOOLS_PLOTPROFILE' {
            ext.prefix = { "${meta.id}.mLb.clN" }
            publishDir = [
                path: { "${params.outdir}/${params.aligner}/mergedLibrary/deeptools/plotProfile" },
                mode: 'copy',
                saveAs: { filename -> filename.equals('versions.yml') ? null : filename }
            ]
        }

        withName: 'DEEPTOOLS_PLOTHEATMAP' {
            ext.prefix = { "${meta.id}.mLb.clN" }
            publishDir = [
                path: { "${params.outdir}/${params.aligner}/mergedLibrary/deeptools/plotProfile" },
                mode: 'copy',
                saveAs: { filename -> filename.equals('versions.yml') ? null : filename }
            ]
        }
    }
}

if (!params.skip_plot_fingerprint) {
    process {
        withName: 'DEEPTOOLS_PLOTFINGERPRINT' {
            ext.args   = [
                '--skipZeros',
                "--numberOfSamples $params.fingerprint_bins"
            ].join(' ').trim()
            ext.prefix = { "${meta.id}.mLb.clN" }
            publishDir = [
                path: { "${params.outdir}/${params.aligner}/mergedLibrary/deeptools/plotFingerprint" },
                mode: 'copy',
                saveAs: { filename -> filename.equals('versions.yml') ? null : filename }
            ]
        }
    }
}

if (params.macs_gsize) {
    process {
        withName: 'MACS2_CALLPEAK' {
            ext.args   = [
                '--keep-dup all',
                params.narrow_peak      ? '' : "--broad --broad-cutoff ${params.broad_cutoff}",
                params.save_macs_pileup ? '--bdg --SPMR' : '',
                params.macs_fdr         ? "--pvalue ${params.macs_pvalue}" : '',
                params.macs_pvalue      ? "--qvalue ${params.macs_fdr}" : ''
            ].join(' ').trim()
            publishDir = [
                path: { [
                    "${params.outdir}/${params.aligner}/mergedLibrary/macs2",
                    params.narrow_peak? '/narrowPeak' : '/broadPeak'
                    ].join('') },
                mode: 'copy',
                saveAs: { filename -> filename.equals('versions.yml') ? null : filename }
            ]
        }

        withName: 'FRIP_SCORE' {
            ext.args   = '-bed -c -f 0.20'
            publishDir = [
                path: { [
                    "${params.outdir}/${params.aligner}/mergedLibrary/macs2",
                    params.narrow_peak? '/narrowPeak' : '/broadPeak',
                    '/qc'
                    ].join('') },
                enabled: false
            ]
        }

        withName: 'MULTIQC_CUSTOM_PEAKS' {
            publishDir = [
                path: { [
                    "${params.outdir}/${params.aligner}/mergedLibrary/macs2",
                    params.narrow_peak? '/narrowPeak' : '/broadPeak',
                    '/qc'
                ].join('') },
                mode: 'copy',
                saveAs: { filename -> filename.equals('versions.yml') ? null : filename }
            ]
        }
    }

    if (!params.skip_peak_annotation && !params.skip_peak_qc) {
        process {
            withName: 'PLOT_MACS2_QC' {
                ext.args   = '-o ./ -p macs2_peak'
                publishDir = [
                    path: { [
                        "${params.outdir}/${params.aligner}/mergedLibrary/macs2",
                        params.narrow_peak? '/narrowPeak' : '/broadPeak',
                        '/qc'
                    ].join('') },
                    mode: 'copy',
                    saveAs: { filename -> filename.equals('versions.yml') ? null : filename }
                ]
            }

            withName: 'HOMER_ANNOTATEPEAKS_MACS2' {
                ext.args   = '-gid'
                // ext.prefix = 'peaks'
                publishDir = [
                    path: { [
                        "${params.outdir}/${params.aligner}/mergedLibrary/macs2",
                        params.narrow_peak? '/narrowPeak' : '/broadPeak'
                        ].join('') },
                    mode: 'copy',
                    saveAs: { filename -> filename.equals('versions.yml') ? null : filename }
                ]
            }

            withName: 'PLOT_HOMER_ANNOTATEPEAKS' {
                ext.args   = '-o ./ -p macs2_annotatePeaks'
                publishDir = [
                    path: { [
                        "${params.outdir}/${params.aligner}/mergedLibrary/macs2",
                        params.narrow_peak? '/narrowPeak' : '/broadPeak',
                        '/qc'
                        ].join('') },
                    mode: 'copy',
                    saveAs: { filename -> filename.equals('versions.yml') ? null : filename }
                ]
            }
        }
    }

    if (!params.skip_consensus_peaks) {
        process {
            withName: 'MACS2_CONSENSUS' {
                ext.prefix = { "${meta.id}.consensus_peaks" }
                publishDir = [
                    path: { [
                        "${params.outdir}/${params.aligner}/mergedLibrary/macs2",
                        params.narrow_peak? '/narrowPeak' : '/broadPeak',
                        '/consensus'
                        ].join('') },
                    mode: 'copy',
                    saveAs: { filename -> filename.equals('versions.yml') ? null : filename }
                ]
            }

            withName: 'SUBREAD_FEATURECOUNTS'  {
                ext.args   = '-F SAF -O --fracOverlap 0.2'
                publishDir = [
                    path: { [
                        "${params.outdir}/${params.aligner}/mergedLibrary/macs2",
                        params.narrow_peak? '/narrowPeak' : '/broadPeak',
                        '/consensus'
                        ].join('') },
                    mode: 'copy',
                    saveAs: { filename -> filename.equals('versions.yml') ? null : filename }
                ]
            }
        }
    }

    if (!params.skip_peak_annotation) {
        process {
            withName: 'HOMER_ANNOTATEPEAKS_CONSENSUS' {
                ext.args   = '-gid'
                ext.prefix = 'consensus_peaks'
                publishDir = [
                    path: { [
                        "${params.outdir}/${params.aligner}/mergedLibrary/macs2",
                        params.narrow_peak? '/narrowPeak' : '/broadPeak',
                        '/consensus'
                        ].join('') },
                    mode: 'copy',
                    saveAs: { filename -> filename.equals('versions.yml') ? null : filename }
                ]
            }
        }
    }

    if (!params.skip_deseq2_qc) {
        process {
            withName: DESEQ2_QC {
                ext.args   = [
                    '--id_col 1',
                    '--sample_suffix \'.mLb.clN.sorted.bam\'',
                    '--count_col 7',
                    params.deseq2_vst ? '--vst TRUE' : ''
                ].join(' ').trim()
                publishDir = [
                    path: { [
                        "${params.outdir}/${params.aligner}/mergedLibrary/macs2",
                        params.narrow_peak? '/narrowPeak' : '/broadPeak',
                        '/consensus/deseq2'
                        ].join('') },
                    mode: 'copy',
                    saveAs: { filename -> filename.equals('versions.yml') ? null : filename }
                ]
            }
        }
    }

    if (!params.skip_igv) {
        process {
            withName: 'IGV' {
                publishDir = [
                        path: { [
                            "${params.outdir}/igv",
                            params.narrow_peak? '/narrowPeak' : '/broadPeak'
                            ].join('') },
                        mode: 'copy',
                        saveAs: { filename -> filename.equals('versions.yml') ? null : filename }
                ]
            }
        }
    }
}

if (!params.skip_multiqc) {
    process {
        withName: 'MULTIQC' {
            ext.args   = params.multiqc_title ? "--title \"$params.multiqc_title\"" : ''
            publishDir = [
                path: { [
                            "${params.outdir}/multiqc",
                            params.narrow_peak? '/narrowPeak' : '/broadPeak'
                            ].join('') },
                mode: 'copy',
                saveAs: { filename -> filename.equals('versions.yml') ? null : filename }
            ]
        }
    }
}<|MERGE_RESOLUTION|>--- conflicted
+++ resolved
@@ -7,11 +7,7 @@
         ext.args2  = Second set of arguments appended to command in module (multi-tool modules).
         ext.args3  = Third set of arguments appended to command in module (multi-tool modules).
         ext.prefix = File name prefix for output files.
-<<<<<<< HEAD
----------------------------------------------------------------------------------------------------------
-=======
 ----------------------------------------------------------------------------------------
->>>>>>> d9f7f50d
 */
 
 //
@@ -37,7 +33,6 @@
         publishDir = [
             path: { "${params.outdir}/pipeline_info" },
             mode: params.publish_dir_mode,
-<<<<<<< HEAD
             pattern: '*_versions.yml'
         ]
     }
@@ -189,8 +184,6 @@
         publishDir = [
             path: { "${params.outdir}/${params.aligner}/library/samtools_stats" },
             mode: 'copy',
-=======
->>>>>>> d9f7f50d
             saveAs: { filename -> filename.equals('versions.yml') ? null : filename }
         ]
     }
@@ -268,7 +261,6 @@
         ext.args   = 'SORT_ORDER=coordinate VALIDATION_STRINGENCY=LENIENT TMP_DIR=tmp'
         ext.prefix = { "${meta.id}.mLb.sorted" }
         publishDir = [
-<<<<<<< HEAD
             path: { "${params.outdir}/${params.aligner}/mergedLibrary" },
             mode: 'copy',
             saveAs: { filename -> filename.equals('versions.yml') ? null : filename }
@@ -398,11 +390,6 @@
                 mode: 'copy',
                 pattern: "*.bigWig"
             ]
-=======
-            path: { "${params.outdir}/pipeline_info" },
-            mode: params.publish_dir_mode,
-            pattern: '*_versions.yml'
->>>>>>> d9f7f50d
         ]
     }
 }
