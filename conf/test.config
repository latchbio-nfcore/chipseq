/*
 * -------------------------------------------------
 *  Nextflow config file for running tests
 * -------------------------------------------------
 * Defines bundled input files and everything required
 * to run a fast and simple test. Use as follows:
 *   nextflow run nf-core/chipseq -profile test,<docker/singularity>
 */

params {
  config_profile_name = 'Test profile'
  config_profile_description = 'Minimal test dataset to check pipeline function'
<<<<<<< HEAD
  // Limit resources so that this can run on GitHub Actions
  max_cpus = 2
  max_memory = 6.GB
  max_time = 48.h

  // Input data
  // TODO nf-core: Specify the paths to your test data on nf-core/test-datasets
  // TODO nf-core: Give any required params for the test so that command line flags are not needed
  single_end = false
  readPaths = [
    ['Testdata', ['https://github.com/nf-core/test-datasets/raw/exoseq/testdata/Testdata_R1.tiny.fastq.gz', 'https://github.com/nf-core/test-datasets/raw/exoseq/testdata/Testdata_R2.tiny.fastq.gz']],
    ['SRR389222', ['https://github.com/nf-core/test-datasets/raw/methylseq/testdata/SRR389222_sub1.fastq.gz', 'https://github.com/nf-core/test-datasets/raw/methylseq/testdata/SRR389222_sub2.fastq.gz']]
  ]
=======

  max_cpus = 2
  max_memory = 6.GB
  max_time = 12.h

  // Input data
  input = 'https://raw.githubusercontent.com/nf-core/test-datasets/chipseq/design.csv'

  // Genome references
  fasta = 'https://raw.githubusercontent.com/nf-core/test-datasets/atacseq/reference/genome.fa'
  gtf = 'https://raw.githubusercontent.com/nf-core/test-datasets/atacseq/reference/genes.gtf'

  // Not mandatory but permits the pipeline to run through peak-calling steps
  macs_gsize = 1.2e7

  // For speed to avoid CI time-out
  fingerprint_bins = 100
>>>>>>> 190c415c
}<|MERGE_RESOLUTION|>--- conflicted
+++ resolved
@@ -10,22 +10,8 @@
 params {
   config_profile_name = 'Test profile'
   config_profile_description = 'Minimal test dataset to check pipeline function'
-<<<<<<< HEAD
+
   // Limit resources so that this can run on GitHub Actions
-  max_cpus = 2
-  max_memory = 6.GB
-  max_time = 48.h
-
-  // Input data
-  // TODO nf-core: Specify the paths to your test data on nf-core/test-datasets
-  // TODO nf-core: Give any required params for the test so that command line flags are not needed
-  single_end = false
-  readPaths = [
-    ['Testdata', ['https://github.com/nf-core/test-datasets/raw/exoseq/testdata/Testdata_R1.tiny.fastq.gz', 'https://github.com/nf-core/test-datasets/raw/exoseq/testdata/Testdata_R2.tiny.fastq.gz']],
-    ['SRR389222', ['https://github.com/nf-core/test-datasets/raw/methylseq/testdata/SRR389222_sub1.fastq.gz', 'https://github.com/nf-core/test-datasets/raw/methylseq/testdata/SRR389222_sub2.fastq.gz']]
-  ]
-=======
-
   max_cpus = 2
   max_memory = 6.GB
   max_time = 12.h
@@ -42,5 +28,4 @@
 
   // For speed to avoid CI time-out
   fingerprint_bins = 100
->>>>>>> 190c415c
 }