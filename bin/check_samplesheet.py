<<<<<<< HEAD
#!/usr/bin/env python3
=======
#!/usr/bin/env python

>>>>>>> 10573c6d

"""Provide a command line tool to validate and transform tabular samplesheets."""


import argparse
import csv
import logging
import sys
from collections import Counter
from pathlib import Path


logger = logging.getLogger()


class RowChecker:
    """
    Define a service that can validate and transform each given row.

    Attributes:
        modified (list): A list of dicts, where each dict corresponds to a previously
            validated and transformed row. The order of rows is maintained.

    """

    VALID_FORMATS = (
        ".fq.gz",
        ".fastq.gz",
    )

    def __init__(
        self,
        sample_col="sample",
        first_col="fastq_1",
        second_col="fastq_2",
        single_col="single_end",
        **kwargs,
    ):
        """
        Initialize the row checker with the expected column names.

        Args:
            sample_col (str): The name of the column that contains the sample name
                (default "sample").
            first_col (str): The name of the column that contains the first (or only)
                FASTQ file path (default "fastq_1").
            second_col (str): The name of the column that contains the second (if any)
                FASTQ file path (default "fastq_2").
            single_col (str): The name of the new column that will be inserted and
                records whether the sample contains single- or paired-end sequencing
                reads (default "single_end").

        """
        super().__init__(**kwargs)
        self._sample_col = sample_col
        self._first_col = first_col
        self._second_col = second_col
        self._single_col = single_col
        self._seen = set()
        self.modified = []

    def validate_and_transform(self, row):
        """
        Perform all validations on the given row and insert the read pairing status.

        Args:
            row (dict): A mapping from column headers (keys) to elements of that row
                (values).

        """
        self._validate_sample(row)
        self._validate_first(row)
        self._validate_second(row)
        self._validate_pair(row)
        self._seen.add((row[self._sample_col], row[self._first_col]))
        self.modified.append(row)

    def _validate_sample(self, row):
        """Assert that the sample name exists and convert spaces to underscores."""
        assert len(row[self._sample_col]) > 0, "Sample input is required."
        # Sanitize samples slightly.
        row[self._sample_col] = row[self._sample_col].replace(" ", "_")

    def _validate_first(self, row):
        """Assert that the first FASTQ entry is non-empty and has the right format."""
        assert len(row[self._first_col]) > 0, "At least the first FASTQ file is required."
        self._validate_fastq_format(row[self._first_col])

    def _validate_second(self, row):
        """Assert that the second FASTQ entry has the right format if it exists."""
        if len(row[self._second_col]) > 0:
            self._validate_fastq_format(row[self._second_col])

    def _validate_pair(self, row):
        """Assert that read pairs have the same file extension. Report pair status."""
        if row[self._first_col] and row[self._second_col]:
            row[self._single_col] = False
            assert (
                Path(row[self._first_col]).suffixes == Path(row[self._second_col]).suffixes
            ), "FASTQ pairs must have the same file extensions."
        else:
            row[self._single_col] = True

    def _validate_fastq_format(self, filename):
        """Assert that a given filename has one of the expected FASTQ extensions."""
        assert any(filename.endswith(extension) for extension in self.VALID_FORMATS), (
            f"The FASTQ file has an unrecognized extension: {filename}\n"
            f"It should be one of: {', '.join(self.VALID_FORMATS)}"
        )

    def validate_unique_samples(self):
        """
        Assert that the combination of sample name and FASTQ filename is unique.

        In addition to the validation, also rename the sample if more than one sample,
        FASTQ file combination exists.

        """
        assert len(self._seen) == len(self.modified), "The pair of sample name and FASTQ must be unique."
        if len({pair[0] for pair in self._seen}) < len(self._seen):
            counts = Counter(pair[0] for pair in self._seen)
            seen = Counter()
            for row in self.modified:
                sample = row[self._sample_col]
                seen[sample] += 1
                if counts[sample] > 1:
                    row[self._sample_col] = f"{sample}_T{seen[sample]}"


def sniff_format(handle):
    """
    Detect the tabular format.

    Args:
        handle (text file): A handle to a `text file`_ object. The read position is
        expected to be at the beginning (index 0).

    Returns:
        csv.Dialect: The detected tabular format.

    .. _text file:
        https://docs.python.org/3/glossary.html#term-text-file

<<<<<<< HEAD
def check_samplesheet(file_in, file_out):
=======
>>>>>>> 10573c6d
    """
    peek = handle.read(2048)
    sniffer = csv.Sniffer()
    if not sniffer.has_header(peek):
        logger.critical(f"The given sample sheet does not appear to contain a header.")
        sys.exit(1)
    dialect = sniffer.sniff(peek)
    handle.seek(0)
    return dialect

<<<<<<< HEAD
    sample,fastq_1,fastq_2,antibody,control
    SPT5_T0_REP1,SRR1822153_1.fastq.gz,SRR1822153_2.fastq.gz,SPT5,SPT5_INPUT_REP1
    SPT5_T0_REP2,SRR1822154_1.fastq.gz,SRR1822154_2.fastq.gz,SPT5,SPT5_INPUT_REP2
    SPT5_INPUT_REP1,SRR5204809_Spt5-ChIP_Input1_SacCer_ChIP-Seq_ss100k_R1.fastq.gz,SRR5204809_Spt5-ChIP_Input1_SacCer_ChIP-Seq_ss100k_R2.fastq.gz,,
    SPT5_INPUT_REP2,SRR5204810_Spt5-ChIP_Input2_SacCer_ChIP-Seq_ss100k_R1.fastq.gz,SRR5204810_Spt5-ChIP_Input2_SacCer_ChIP-Seq_ss100k_R2.fastq.gz,,

    For an example see:
    https://raw.githubusercontent.com/nf-core/test-datasets/chipseq/samplesheet/v2.0/samplesheet_test.csv
=======

def check_samplesheet(file_in, file_out):
>>>>>>> 10573c6d
    """
    Check that the tabular samplesheet has the structure expected by nf-core pipelines.

<<<<<<< HEAD
    sample_mapping_dict = {}
    with open(file_in, "r", encoding="utf-8-sig") as fin:

        ## Check header
        MIN_COLS = 2
        HEADER = ["sample", "fastq_1", "fastq_2", "antibody", "control"]
        header = [x.strip('"') for x in fin.readline().strip().split(",")]
        if header[: len(HEADER)] != HEADER:
            print(
                f"ERROR: Please check samplesheet header -> {','.join(header)} != {','.join(HEADER)}"
            )
            sys.exit(1)

        ## Check sample entries
        for line in fin:
            lspl = [x.strip().strip('"') for x in line.strip().split(",")]

            # Check valid number of columns per row
            if len(lspl) < len(HEADER):
                print_error(
                    "Invalid number of columns (minimum = {})!".format(len(HEADER)),
                    "Line",
                    line,
                )
            num_cols = len([x for x in lspl if x])
            if num_cols < MIN_COLS:
                print_error(
                    "Invalid number of populated columns (minimum = {})!".format(MIN_COLS),
                    "Line",
                    line,
                )

            ## Check sample name entries
            sample, fastq_1, fastq_2, antibody, control = lspl[: len(HEADER)]
            if sample.find(" ") != -1:
                print(
                    f"WARNING: Spaces have been replaced by underscores for sample: {sample}"
                )
                sample = sample.replace(" ", "_")
            if not sample:
                print_error("Sample entry has not been specified!", "Line", line)

            ## Check FastQ file extension
            for fastq in [fastq_1, fastq_2]:
                if fastq:
                    if fastq.find(" ") != -1:
                        print_error("FastQ file contains spaces!", "Line", line)
                    if not fastq.endswith(".fastq.gz") and not fastq.endswith(".fq.gz"):
                        print_error(
                            "FastQ file does not have extension '.fastq.gz' or '.fq.gz'!",
                            "Line",
                            line,
                        )

            ## Check antibody and control columns have valid values
            if antibody:
                if antibody.find(" ") != -1:
                    print(
                        f"WARNING: Spaces have been replaced by underscores for antibody: {antibody}"
                    )
                    antibody = antibody.replace(" ", "_")
                if not control:
                    print_error(
                        "Both antibody and control columns must be specified!",
                        "Line",
                        line,
                    )
            if control:
                if control.find(" ") != -1:
                    print(
                        f"WARNING: Spaces have been replaced by underscores for control: {control}"
                    )
                    control = control.replace(" ", "_")
                if not antibody:
                    print_error(
                        "Both antibody and control columns must be specified!",
                        "Line",
                        line,
                    )

            ## Auto-detect paired-end/single-end
            sample_info = []  ## [single_end, fastq_1, fastq_2, antibody, control]
            if sample and fastq_1 and fastq_2:  ## Paired-end short reads
                sample_info = ["0", fastq_1, fastq_2, antibody, control]
            elif sample and fastq_1 and not fastq_2:  ## Single-end short reads
                sample_info = ["1", fastq_1, fastq_2, antibody, control]
            else:
                print_error("Invalid combination of columns provided!", "Line", line)

            ## Create sample mapping dictionary = {sample: [[ single_end, fastq_1, fastq_2, antibody, control ]]}
            if sample not in sample_mapping_dict:
                sample_mapping_dict[sample] = [sample_info]
            else:
                if sample_info in sample_mapping_dict[sample]:
                    print_error("Samplesheet contains duplicate rows!", "Line", line)
                else:
                    sample_mapping_dict[sample].append(sample_info)

    ## Write validated samplesheet with appropriate columns
    if len(sample_mapping_dict) > 0:
        out_dir = os.path.dirname(file_out)
        make_dir(out_dir)
        with open(file_out, "w") as fout:
            fout.write(
                ",".join(
                    [
                        "sample",
                        "single_end",
                        "fastq_1",
                        "fastq_2",
                        "antibody",
                        "control",
                    ]
                )
                + "\n"
            )
            for sample in sorted(sample_mapping_dict.keys()):

                ## Check that multiple runs of the same sample are of the same datatype i.e. single-end / paired-end
                if not all(
                    x[0] == sample_mapping_dict[sample][0][0]
                    for x in sample_mapping_dict[sample]
                ):
                    print_error(
                        f"Multiple runs of a sample must be of the same datatype i.e. single-end or paired-end!",
                        "Sample",
                        sample,
                    )

                for idx, val in enumerate(sample_mapping_dict[sample]):
                    control = val[-1]
                    if control and control not in sample_mapping_dict.keys():
                        print_error(
                            f"Control identifier has to match does a provided sample identifier!",
                            "Control",
                            control,
                        )

                    fout.write(",".join([f"{sample}_T{idx+1}"] + val) + "\n")
    else:
        print_error(f"No entries to process!", "Samplesheet: {file_in}")


def main(args=None):
    args = parse_args(args)
    check_samplesheet(args.FILE_IN, args.FILE_OUT)
=======
    Validate the general shape of the table, expected columns, and each row. Also add
    an additional column which records whether one or two FASTQ reads were found.

    Args:
        file_in (pathlib.Path): The given tabular samplesheet. The format can be either
            CSV, TSV, or any other format automatically recognized by ``csv.Sniffer``.
        file_out (pathlib.Path): Where the validated and transformed samplesheet should
            be created; always in CSV format.

    Example:
        This function checks that the samplesheet follows the following structure,
        see also the `viral recon samplesheet`_::

            sample,fastq_1,fastq_2
            SAMPLE_PE,SAMPLE_PE_RUN1_1.fastq.gz,SAMPLE_PE_RUN1_2.fastq.gz
            SAMPLE_PE,SAMPLE_PE_RUN2_1.fastq.gz,SAMPLE_PE_RUN2_2.fastq.gz
            SAMPLE_SE,SAMPLE_SE_RUN1_1.fastq.gz,

    .. _viral recon samplesheet:
        https://raw.githubusercontent.com/nf-core/test-datasets/viralrecon/samplesheet/samplesheet_test_illumina_amplicon.csv

    """
    required_columns = {"sample", "fastq_1", "fastq_2"}
    # See https://docs.python.org/3.9/library/csv.html#id3 to read up on `newline=""`.
    with file_in.open(newline="") as in_handle:
        reader = csv.DictReader(in_handle, dialect=sniff_format(in_handle))
        # Validate the existence of the expected header columns.
        if not required_columns.issubset(reader.fieldnames):
            logger.critical(f"The sample sheet **must** contain the column headers: {', '.join(required_columns)}.")
            sys.exit(1)
        # Validate each row.
        checker = RowChecker()
        for i, row in enumerate(reader):
            try:
                checker.validate_and_transform(row)
            except AssertionError as error:
                logger.critical(f"{str(error)} On line {i + 2}.")
                sys.exit(1)
        checker.validate_unique_samples()
    header = list(reader.fieldnames)
    header.insert(1, "single_end")
    # See https://docs.python.org/3.9/library/csv.html#id3 to read up on `newline=""`.
    with file_out.open(mode="w", newline="") as out_handle:
        writer = csv.DictWriter(out_handle, header, delimiter=",")
        writer.writeheader()
        for row in checker.modified:
            writer.writerow(row)


def parse_args(argv=None):
    """Define and immediately parse command line arguments."""
    parser = argparse.ArgumentParser(
        description="Validate and transform a tabular samplesheet.",
        epilog="Example: python check_samplesheet.py samplesheet.csv samplesheet.valid.csv",
    )
    parser.add_argument(
        "file_in",
        metavar="FILE_IN",
        type=Path,
        help="Tabular input samplesheet in CSV or TSV format.",
    )
    parser.add_argument(
        "file_out",
        metavar="FILE_OUT",
        type=Path,
        help="Transformed output samplesheet in CSV format.",
    )
    parser.add_argument(
        "-l",
        "--log-level",
        help="The desired log level (default WARNING).",
        choices=("CRITICAL", "ERROR", "WARNING", "INFO", "DEBUG"),
        default="WARNING",
    )
    return parser.parse_args(argv)


def main(argv=None):
    """Coordinate argument parsing and program execution."""
    args = parse_args(argv)
    logging.basicConfig(level=args.log_level, format="[%(levelname)s] %(message)s")
    if not args.file_in.is_file():
        logger.error(f"The given input file {args.file_in} was not found!")
        sys.exit(2)
    args.file_out.parent.mkdir(parents=True, exist_ok=True)
    check_samplesheet(args.file_in, args.file_out)
>>>>>>> 10573c6d


if __name__ == "__main__":
    sys.exit(main())<|MERGE_RESOLUTION|>--- conflicted
+++ resolved
@@ -1,183 +1,52 @@
-<<<<<<< HEAD
 #!/usr/bin/env python3
-=======
-#!/usr/bin/env python
 
->>>>>>> 10573c6d
-
-"""Provide a command line tool to validate and transform tabular samplesheets."""
+import os
+import sys
+import errno
+import argparse
 
 
-import argparse
-import csv
-import logging
-import sys
-from collections import Counter
-from pathlib import Path
+def parse_args(args=None):
+    Description = "Reformat nf-core/chipseq samplesheet file and check its contents."
+    Epilog = "Example usage: python check_samplesheet.py <FILE_IN> <FILE_OUT>"
+
+    parser = argparse.ArgumentParser(description=Description, epilog=Epilog)
+    parser.add_argument("FILE_IN", help="Input samplesheet file.")
+    parser.add_argument("FILE_OUT", help="Output file.")
+    return parser.parse_args(args)
 
 
-logger = logging.getLogger()
+def make_dir(path):
+    if len(path) > 0:
+        try:
+            os.makedirs(path)
+        except OSError as exception:
+            if exception.errno != errno.EEXIST:
+                raise exception
 
 
-class RowChecker:
-    """
-    Define a service that can validate and transform each given row.
-
-    Attributes:
-        modified (list): A list of dicts, where each dict corresponds to a previously
-            validated and transformed row. The order of rows is maintained.
-
-    """
-
-    VALID_FORMATS = (
-        ".fq.gz",
-        ".fastq.gz",
-    )
-
-    def __init__(
-        self,
-        sample_col="sample",
-        first_col="fastq_1",
-        second_col="fastq_2",
-        single_col="single_end",
-        **kwargs,
-    ):
-        """
-        Initialize the row checker with the expected column names.
-
-        Args:
-            sample_col (str): The name of the column that contains the sample name
-                (default "sample").
-            first_col (str): The name of the column that contains the first (or only)
-                FASTQ file path (default "fastq_1").
-            second_col (str): The name of the column that contains the second (if any)
-                FASTQ file path (default "fastq_2").
-            single_col (str): The name of the new column that will be inserted and
-                records whether the sample contains single- or paired-end sequencing
-                reads (default "single_end").
-
-        """
-        super().__init__(**kwargs)
-        self._sample_col = sample_col
-        self._first_col = first_col
-        self._second_col = second_col
-        self._single_col = single_col
-        self._seen = set()
-        self.modified = []
-
-    def validate_and_transform(self, row):
-        """
-        Perform all validations on the given row and insert the read pairing status.
-
-        Args:
-            row (dict): A mapping from column headers (keys) to elements of that row
-                (values).
-
-        """
-        self._validate_sample(row)
-        self._validate_first(row)
-        self._validate_second(row)
-        self._validate_pair(row)
-        self._seen.add((row[self._sample_col], row[self._first_col]))
-        self.modified.append(row)
-
-    def _validate_sample(self, row):
-        """Assert that the sample name exists and convert spaces to underscores."""
-        assert len(row[self._sample_col]) > 0, "Sample input is required."
-        # Sanitize samples slightly.
-        row[self._sample_col] = row[self._sample_col].replace(" ", "_")
-
-    def _validate_first(self, row):
-        """Assert that the first FASTQ entry is non-empty and has the right format."""
-        assert len(row[self._first_col]) > 0, "At least the first FASTQ file is required."
-        self._validate_fastq_format(row[self._first_col])
-
-    def _validate_second(self, row):
-        """Assert that the second FASTQ entry has the right format if it exists."""
-        if len(row[self._second_col]) > 0:
-            self._validate_fastq_format(row[self._second_col])
-
-    def _validate_pair(self, row):
-        """Assert that read pairs have the same file extension. Report pair status."""
-        if row[self._first_col] and row[self._second_col]:
-            row[self._single_col] = False
-            assert (
-                Path(row[self._first_col]).suffixes == Path(row[self._second_col]).suffixes
-            ), "FASTQ pairs must have the same file extensions."
-        else:
-            row[self._single_col] = True
-
-    def _validate_fastq_format(self, filename):
-        """Assert that a given filename has one of the expected FASTQ extensions."""
-        assert any(filename.endswith(extension) for extension in self.VALID_FORMATS), (
-            f"The FASTQ file has an unrecognized extension: {filename}\n"
-            f"It should be one of: {', '.join(self.VALID_FORMATS)}"
+def print_error(error, context="Line", context_str=""):
+    error_str = "ERROR: Please check samplesheet -> {}".format(error)
+    if context != "" and context_str != "":
+        error_str = "ERROR: Please check samplesheet -> {}\n{}: '{}'".format(
+            error, context.strip(), context_str.strip()
         )
-
-    def validate_unique_samples(self):
-        """
-        Assert that the combination of sample name and FASTQ filename is unique.
-
-        In addition to the validation, also rename the sample if more than one sample,
-        FASTQ file combination exists.
-
-        """
-        assert len(self._seen) == len(self.modified), "The pair of sample name and FASTQ must be unique."
-        if len({pair[0] for pair in self._seen}) < len(self._seen):
-            counts = Counter(pair[0] for pair in self._seen)
-            seen = Counter()
-            for row in self.modified:
-                sample = row[self._sample_col]
-                seen[sample] += 1
-                if counts[sample] > 1:
-                    row[self._sample_col] = f"{sample}_T{seen[sample]}"
+    print(error_str)
+    sys.exit(1)
 
 
-def sniff_format(handle):
+def check_samplesheet(file_in, file_out):
     """
-    Detect the tabular format.
-
-    Args:
-        handle (text file): A handle to a `text file`_ object. The read position is
-        expected to be at the beginning (index 0).
-
-    Returns:
-        csv.Dialect: The detected tabular format.
-
-    .. _text file:
-        https://docs.python.org/3/glossary.html#term-text-file
-
-<<<<<<< HEAD
-def check_samplesheet(file_in, file_out):
-=======
->>>>>>> 10573c6d
-    """
-    peek = handle.read(2048)
-    sniffer = csv.Sniffer()
-    if not sniffer.has_header(peek):
-        logger.critical(f"The given sample sheet does not appear to contain a header.")
-        sys.exit(1)
-    dialect = sniffer.sniff(peek)
-    handle.seek(0)
-    return dialect
-
-<<<<<<< HEAD
+    This function checks that the samplesheet follows the following structure:
     sample,fastq_1,fastq_2,antibody,control
     SPT5_T0_REP1,SRR1822153_1.fastq.gz,SRR1822153_2.fastq.gz,SPT5,SPT5_INPUT_REP1
     SPT5_T0_REP2,SRR1822154_1.fastq.gz,SRR1822154_2.fastq.gz,SPT5,SPT5_INPUT_REP2
     SPT5_INPUT_REP1,SRR5204809_Spt5-ChIP_Input1_SacCer_ChIP-Seq_ss100k_R1.fastq.gz,SRR5204809_Spt5-ChIP_Input1_SacCer_ChIP-Seq_ss100k_R2.fastq.gz,,
     SPT5_INPUT_REP2,SRR5204810_Spt5-ChIP_Input2_SacCer_ChIP-Seq_ss100k_R1.fastq.gz,SRR5204810_Spt5-ChIP_Input2_SacCer_ChIP-Seq_ss100k_R2.fastq.gz,,
-
     For an example see:
     https://raw.githubusercontent.com/nf-core/test-datasets/chipseq/samplesheet/v2.0/samplesheet_test.csv
-=======
+    """
 
-def check_samplesheet(file_in, file_out):
->>>>>>> 10573c6d
-    """
-    Check that the tabular samplesheet has the structure expected by nf-core pipelines.
-
-<<<<<<< HEAD
     sample_mapping_dict = {}
     with open(file_in, "r", encoding="utf-8-sig") as fin:
 
@@ -324,94 +193,6 @@
 def main(args=None):
     args = parse_args(args)
     check_samplesheet(args.FILE_IN, args.FILE_OUT)
-=======
-    Validate the general shape of the table, expected columns, and each row. Also add
-    an additional column which records whether one or two FASTQ reads were found.
-
-    Args:
-        file_in (pathlib.Path): The given tabular samplesheet. The format can be either
-            CSV, TSV, or any other format automatically recognized by ``csv.Sniffer``.
-        file_out (pathlib.Path): Where the validated and transformed samplesheet should
-            be created; always in CSV format.
-
-    Example:
-        This function checks that the samplesheet follows the following structure,
-        see also the `viral recon samplesheet`_::
-
-            sample,fastq_1,fastq_2
-            SAMPLE_PE,SAMPLE_PE_RUN1_1.fastq.gz,SAMPLE_PE_RUN1_2.fastq.gz
-            SAMPLE_PE,SAMPLE_PE_RUN2_1.fastq.gz,SAMPLE_PE_RUN2_2.fastq.gz
-            SAMPLE_SE,SAMPLE_SE_RUN1_1.fastq.gz,
-
-    .. _viral recon samplesheet:
-        https://raw.githubusercontent.com/nf-core/test-datasets/viralrecon/samplesheet/samplesheet_test_illumina_amplicon.csv
-
-    """
-    required_columns = {"sample", "fastq_1", "fastq_2"}
-    # See https://docs.python.org/3.9/library/csv.html#id3 to read up on `newline=""`.
-    with file_in.open(newline="") as in_handle:
-        reader = csv.DictReader(in_handle, dialect=sniff_format(in_handle))
-        # Validate the existence of the expected header columns.
-        if not required_columns.issubset(reader.fieldnames):
-            logger.critical(f"The sample sheet **must** contain the column headers: {', '.join(required_columns)}.")
-            sys.exit(1)
-        # Validate each row.
-        checker = RowChecker()
-        for i, row in enumerate(reader):
-            try:
-                checker.validate_and_transform(row)
-            except AssertionError as error:
-                logger.critical(f"{str(error)} On line {i + 2}.")
-                sys.exit(1)
-        checker.validate_unique_samples()
-    header = list(reader.fieldnames)
-    header.insert(1, "single_end")
-    # See https://docs.python.org/3.9/library/csv.html#id3 to read up on `newline=""`.
-    with file_out.open(mode="w", newline="") as out_handle:
-        writer = csv.DictWriter(out_handle, header, delimiter=",")
-        writer.writeheader()
-        for row in checker.modified:
-            writer.writerow(row)
-
-
-def parse_args(argv=None):
-    """Define and immediately parse command line arguments."""
-    parser = argparse.ArgumentParser(
-        description="Validate and transform a tabular samplesheet.",
-        epilog="Example: python check_samplesheet.py samplesheet.csv samplesheet.valid.csv",
-    )
-    parser.add_argument(
-        "file_in",
-        metavar="FILE_IN",
-        type=Path,
-        help="Tabular input samplesheet in CSV or TSV format.",
-    )
-    parser.add_argument(
-        "file_out",
-        metavar="FILE_OUT",
-        type=Path,
-        help="Transformed output samplesheet in CSV format.",
-    )
-    parser.add_argument(
-        "-l",
-        "--log-level",
-        help="The desired log level (default WARNING).",
-        choices=("CRITICAL", "ERROR", "WARNING", "INFO", "DEBUG"),
-        default="WARNING",
-    )
-    return parser.parse_args(argv)
-
-
-def main(argv=None):
-    """Coordinate argument parsing and program execution."""
-    args = parse_args(argv)
-    logging.basicConfig(level=args.log_level, format="[%(levelname)s] %(message)s")
-    if not args.file_in.is_file():
-        logger.error(f"The given input file {args.file_in} was not found!")
-        sys.exit(2)
-    args.file_out.parent.mkdir(parents=True, exist_ok=True)
-    check_samplesheet(args.file_in, args.file_out)
->>>>>>> 10573c6d
 
 
 if __name__ == "__main__":
