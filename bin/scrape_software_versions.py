--- conflicted
+++ resolved
@@ -2,39 +2,17 @@
 from __future__ import print_function
 import os
 
-<<<<<<< HEAD
 results = {}
 version_files = [x for x in os.listdir('.') if x.endswith('.version.txt')]
 for version_file in version_files:
-=======
-# TODO nf-core: Add additional regexes for new tools in process get_software_versions
-regexes = {
-    "nf-core/chipseq": ["v_pipeline.txt", r"(\S+)"],
-    "Nextflow": ["v_nextflow.txt", r"(\S+)"],
-    "FastQC": ["v_fastqc.txt", r"FastQC v(\S+)"],
-    "MultiQC": ["v_multiqc.txt", r"multiqc, version (\S+)"],
-}
-results = OrderedDict()
-results["nf-core/chipseq"] = '<span style="color:#999999;">N/A</span>'
-results["Nextflow"] = '<span style="color:#999999;">N/A</span>'
-results["FastQC"] = '<span style="color:#999999;">N/A</span>'
-results["MultiQC"] = '<span style="color:#999999;">N/A</span>'
->>>>>>> 1fd168a3
 
     software = version_file.replace('.version.txt','')
     if software == 'pipeline':
         software = 'nf-core/chipseq'
 
-<<<<<<< HEAD
     with open(version_file) as fin:
         version = fin.read().strip()
     results[software] = version
-=======
-# Remove software set to false in results
-for k in list(results):
-    if not results[k]:
-        del results[k]
->>>>>>> 1fd168a3
 
 # Dump to YAML
 print(
@@ -46,7 +24,6 @@
 description: 'are collected at run time from the software output.'
 data: |
     <dl class="dl-horizontal">
-<<<<<<< HEAD
 ''')
 for k,v in sorted(results.items()):
     print("        <dt>{}</dt><dd><samp>{}</samp></dd>".format(k,v))
@@ -55,16 +32,4 @@
 # Write out regexes as csv file:
 with open('software_versions.csv', 'w') as f:
     for k,v in sorted(results.items()):
-        f.write("{}\t{}\n".format(k,v))
-=======
-"""
-)
-for k, v in results.items():
-    print("        <dt>{}</dt><dd><samp>{}</samp></dd>".format(k, v))
-print("    </dl>")
-
-# Write out regexes as csv file:
-with open("software_versions.csv", "w") as f:
-    for k, v in results.items():
-        f.write("{}\t{}\n".format(k, v))
->>>>>>> 1fd168a3
+        f.write("{}\t{}\n".format(k,v))